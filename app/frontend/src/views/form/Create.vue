--- conflicted
+++ resolved
@@ -40,11 +40,7 @@
           </v-btn>
         </v-stepper-content>
         <v-stepper-content step="2" class="pa-1">
-<<<<<<< HEAD
           <FormDesigner ref="formDesigner"/>
-=======
-          <FormDesigner @create-stepper="creatorStep = 1"/>
->>>>>>> 842d0c44
           <v-btn class="my-4" outlined @click="creatorStep = 1">
             <span>Back</span>
           </v-btn>
@@ -84,15 +80,11 @@
     };
   },
   methods: {
-<<<<<<< HEAD
     ...mapActions('form', ['listFormComponentsHelpInfo','resetForm']),
     reRenderFormDesigner() {
       this.creatorStep = 2;
       this.$refs.formDesigner.onFormLoad();
     }
-=======
-    ...mapActions('form', ['resetForm']),
->>>>>>> 842d0c44
   },
   created() {
     this.resetForm();
@@ -118,12 +110,8 @@
         )
       )
       : next();
-<<<<<<< HEAD
-  }
-=======
   },
 
->>>>>>> 842d0c44
 };
 </script>
 
