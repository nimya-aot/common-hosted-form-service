--- conflicted
+++ resolved
@@ -1,182 +1,3 @@
-<<<<<<< HEAD
-=======
-<template>
-  <div>
-    <v-container fluid class="d-flex">
-      <h1 class="mr-auto">{{ $t('trans.teamManagement.teamManagement') }}</h1>
-      <div style="z-index: 1">
-        <span>
-          <AddTeamMember
-            :disabled="!canManageTeam"
-            @adding-users="addingUsers"
-            @new-users="addNewUsers"
-          />
-        </span>
-        <span v-if="!isAddingUsers">
-          <v-tooltip bottom>
-            <template #activator="{ on, attrs }">
-              <v-btn
-                @click="showColumnsDialog = true"
-                class="mx-1"
-                color="primary"
-                icon
-                v-bind="attrs"
-                v-on="on"
-              >
-                <v-icon>view_column</v-icon>
-              </v-btn>
-            </template>
-            <span>{{ $t('trans.teamManagement.selectColumns') }}</span>
-          </v-tooltip>
-          <v-tooltip bottom>
-            <template #activator="{ on, attrs }">
-              <router-link :to="{ name: 'FormManage', query: { f: formId } }">
-                <v-btn
-                  class="mx-1"
-                  color="primary"
-                  :disabled="!formId"
-                  icon
-                  v-bind="attrs"
-                  v-on="on"
-                >
-                  <v-icon>settings</v-icon>
-                </v-btn>
-              </router-link>
-            </template>
-            <span>{{ $t('trans.teamManagement.manageForm') }}</span>
-          </v-tooltip>
-        </span>
-      </div>
-    </v-container>
-
-    <v-row no-gutters>
-      <v-spacer />
-      <v-col cols="12" sm="4">
-        <!-- search input -->
-        <v-text-field
-          v-model="search"
-          append-icon="mdi-magnify"
-          class="pb-5"
-          :disabled="!canManageTeam"
-          hide-details
-          :label="$t('trans.teamManagement.search')"
-          single-line
-        />
-      </v-col>
-    </v-row>
-
-    <v-data-table
-      class="team-table"
-      show-select
-      v-model="selectedUsers"
-      :single-select="false"
-      :headers="HEADERS"
-      :items="tableData"
-      item-key="id"
-      :loading="loading || updating"
-      :loading-text="$t('trans.teamManagement.loadingText')"
-      :no-data-text="$t('trans.teamManagement.noDataText')"
-      :search="search"
-      dense
-    >
-      <!-- custom header markup - add tooltip to heading that are roles -->
-      <template v-for="h in HEADERS" v-slot:[`header.${h.value}`]="{ HEADERS }">
-        <v-tooltip v-if="roleOrder.includes(h.value)" :key="h.value" bottom>
-          <template v-slot:activator="{ on }">
-            <span v-on="on">{{ h.text }}</span>
-          </template>
-          <span>{{ h.description }}</span>
-        </v-tooltip>
-        <span v-else :key="h.value">{{ h.text }}</span>
-      </template>
-      <template v-slot:[`header.actions`]>
-        <v-btn
-          @click="onRemoveClick(selectedUsers)"
-          color="red"
-          :disabled="updating || selectedUsers.length < 1"
-          icon
-        >
-          <v-tooltip bottom>
-            <template v-slot:activator="{ on, attrs }">
-              <v-icon color="red" dark v-bind="attrs" v-on="on"
-                >remove_circle</v-icon
-              >
-            </template>
-            <span>{{ $t('trans.teamManagement.removeSelectedUsers') }}</span>
-          </v-tooltip>
-        </v-btn>
-      </template>
-      <template
-        v-for="role in roleList"
-        v-slot:[`item.${role.code}`]="{ item }"
-      >
-        <v-checkbox
-          v-if="!disableRole(role.code, item, userType)"
-          v-model="item[role.code]"
-          v-ripple
-          :disabled="updating"
-          :key="role.code"
-          @click="onCheckboxToggle(item.userId)"
-        ></v-checkbox>
-      </template>
-      <template v-slot:[`item.actions`]="{ item }">
-        <v-btn
-          @click="onRemoveClick(item)"
-          color="red"
-          icon
-          :disabled="updating"
-        >
-          <v-tooltip bottom>
-            <template v-slot:activator="{ on, attrs }">
-              <v-icon color="red" dark v-bind="attrs" v-on="on"
-                >remove_circle</v-icon
-              >
-            </template>
-            <span>{{ $t('trans.teamManagement.removeThisUser') }}</span>
-          </v-tooltip>
-        </v-btn>
-      </template>
-    </v-data-table>
-
-    <BaseDialog
-      v-model="showDeleteDialog"
-      type="CONTINUE"
-      @close-dialog="showDeleteDialog = false"
-      @continue-dialog="removeUser"
-    >
-      <template #title>{{
-        $t('trans.teamManagement.confirmRemoval')
-      }}</template>
-      <template #text>
-        {{ DeleteMessage }}
-      </template>
-      <template #button-text-continue>
-        <span>{{ $t('trans.teamManagement.remove') }}</span>
-      </template>
-    </BaseDialog>
-
-    <v-dialog v-model="showColumnsDialog" width="700">
-      <BaseFilter
-        :inputFilterPlaceholder="
-          $t('trans.teamManagement.searchTeamManagementFields')
-        "
-        inputItemKey="value"
-        :inputSaveButtonText="$t('trans.teamManagement.save')"
-        :inputData="FILTER_HEADERS"
-        :resetData="FILTER_HEADERS"
-        :preselectedData="PRESELECTED_DATA"
-        @saving-filter-data="updateFilter"
-        @cancel-filter-data="showColumnsDialog = false"
-      >
-        <template #filter-title>{{
-          $t('trans.teamManagement.teamMebersTitle')
-        }}</template>
-      </BaseFilter>
-    </v-dialog>
-  </div>
-</template>
-
->>>>>>> 7637d8f2
 <script>
 import { mapActions, mapState } from 'pinia';
 
@@ -273,7 +94,7 @@
     },
     FILTER_HEADERS() {
       return this.DEFAULT_HEADERS.filter(
-        (h) => !this.filterIgnore.some((fd) => fd.value === h.value)
+        (h) => !this.filterIgnore.some((fd) => fd.key === h.key)
       );
     },
     HEADERS() {
@@ -288,19 +109,9 @@
       return headers;
     },
     PRESELECTED_DATA() {
-<<<<<<< HEAD
-      let headers = this.DEFAULT_HEADERS.filter((h) =>
-        this.filterIgnore.some((fd) => fd.key !== h.key)
-      );
-      if (this.filterData.length > 0) {
-        headers = headers.filter((h) => this.filterData.includes(h.key));
-      }
-      return headers;
-=======
       return this.filterData.length === 0
         ? this.FILTER_HEADERS
         : this.filterData;
->>>>>>> 7637d8f2
     },
   },
   mounted() {
@@ -797,11 +608,8 @@
         "
         input-item-key="key"
         :input-save-button-text="$t('trans.teamManagement.save')"
-        :input-data="
-          DEFAULT_HEADERS.filter((h) =>
-            filterIgnore.some((fd) => fd.key !== h.key)
-          )
-        "
+        :input-data="FILTER_HEADERS"
+        :reset-data="FILTER_HEADERS"
         :preselected-data="PRESELECTED_DATA"
         @saving-filter-data="updateFilter"
         @cancel-filter-data="showColumnsDialog = false"
