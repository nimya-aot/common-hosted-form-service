--- conflicted
+++ resolved
@@ -1,6 +1,7 @@
 <script>
 import { mapState } from 'pinia';
 import { useAuthStore } from '~/store/auth';
+import { useFormStore } from '~/store/form';
 import { IdentityProviders } from '~/utils/constants';
 
 export default {
@@ -11,6 +12,7 @@
   },
   computed: {
     ...mapState(useAuthStore, ['authenticated', 'isAdmin', 'identityProvider']),
+    ...mapState(useFormStore, ['lang']),
     hideNavBar() {
       // hide nav bar if user is on form submitter page
       return this.$route && this.$route.meta && this.$route.meta.formSubmitMode;
@@ -46,13 +48,12 @@
           >
         </li>
         <li v-if="hasPrivileges">
-<<<<<<< HEAD
-          <router-link data-cy="createNewForm" :to="{ name: 'FormCreate' }">{{
-=======
-          <router-link :to="{ name: 'FormCreate' }" :lang="lang">{{
->>>>>>> 49017c6d
-            $t('trans.bCGovNavBar.createNewForm')
-          }}</router-link>
+          <router-link
+            data-cy="createNewForm"
+            :to="{ name: 'FormCreate' }"
+            :lang="lang"
+            >{{ $t('trans.bCGovNavBar.createNewForm') }}</router-link
+          >
         </li>
         <li v-if="hasPrivileges">
           <a
@@ -76,11 +77,7 @@
           <router-link :to="{ name: 'User' }">User (TBD)</router-link>
         </li> -->
         <li v-if="isAdmin">
-<<<<<<< HEAD
-          <router-link data-cy="admin" :to="{ name: 'Admin' }">{{
-=======
-          <router-link :to="{ name: 'Admin' }" :lang="lang">{{
->>>>>>> 49017c6d
+          <router-link data-cy="admin" :to="{ name: 'Admin' }" :lang="lang">{{
             $t('trans.bCGovNavBar.admin')
           }}</router-link>
         </li>
@@ -89,35 +86,6 @@
   </nav>
 </template>
 
-<<<<<<< HEAD
-=======
-<script>
-import { mapGetters } from 'vuex';
-
-import { IdentityProviders } from '../../utils/constants';
-
-export default {
-  name: 'BCGovNavBar',
-  data() {
-    return {
-      items: ['french', 'english'],
-    };
-  },
-  computed: {
-    ...mapGetters('auth', ['authenticated', 'isAdmin', 'identityProvider']),
-    ...mapGetters('form', ['lang']),
-    hideNavBar() {
-      // hide nav bar if user is on form submitter page
-      return this.$route && this.$route.meta && this.$route.meta.formSubmitMode;
-    },
-    hasPrivileges() {
-      return this.identityProvider === IdentityProviders.IDIR;
-    },
-  },
-};
-</script>
-
->>>>>>> 49017c6d
 <style lang="scss" scoped>
 .navigation-main {
   box-shadow: 0 6px 8px -4px #b3b1b3;
