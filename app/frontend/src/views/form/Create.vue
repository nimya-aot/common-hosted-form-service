--- conflicted
+++ resolved
@@ -39,11 +39,7 @@
           </v-btn>
         </v-stepper-content>
         <v-stepper-content step="2" class="pa-1">
-<<<<<<< HEAD
           <FormDesigner @create-stepper="creatorStep = 1"/>
-=======
-          <FormDesigner :newForm="true"/>
->>>>>>> 4432e7cb
           <v-btn class="my-4" outlined @click="creatorStep = 1">
             <span>Back</span>
           </v-btn>
