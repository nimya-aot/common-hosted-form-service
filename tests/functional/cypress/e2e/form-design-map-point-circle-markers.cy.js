--- conflicted
+++ resolved
@@ -129,11 +129,7 @@
       cy.get('a[title="Finish drawing"]').click({ force: true });
       //To verify line is drwan on map
       cy.get('g').find('path[fill="none"]').should('exist');
-<<<<<<< HEAD
-      cy.get(10000);
-=======
-      cy.wait(2000);
->>>>>>> 7297d3c7
+      cy.wait(2000);
       // To view line drawn on map
       cy.get('div[class="leaflet-container leaflet-touch leaflet-fade-anim leaflet-touch-zoom leaflet-grab leaflet-touch-drag"]').then($el => {
       const scroll_in=$el[0];
@@ -145,10 +141,6 @@
       cy.get(zoom_in).click({ force: true });
       cy.get(zoom_in).dblclick({ force: true });
       });
-<<<<<<< HEAD
-      cy.get(9000);
-      cy.get('button').contains('Save').click();
-=======
       cy.wait(2000);
       
     });
@@ -180,7 +172,6 @@
     //verify point is marked on the searched address region
     //cy.get('p').contains('(48.43406,-123.49410)').should('exist');
     cy.get('button').contains('Save').click();
->>>>>>> 7297d3c7
   // Form saving
     let savedButton = cy.get('[data-cy=saveButton]');
     expect(savedButton).to.not.be.null;
@@ -217,11 +208,6 @@
       cy.get('[data-test="continue-btn-continue"]').click();
       cy.get('#logoutButton > .v-btn__content > span').click();
   
-<<<<<<< HEAD
-      });
-    });
-=======
     });
   });
->>>>>>> 7297d3c7
 });