<template>
  <div>
    <v-row no-gutters>
      <v-spacer />
      <v-col cols="12" sm="4">
        <!-- search input -->
        <div class="submissions-search">
          <v-text-field
            v-model="search"
            append-icon="mdi-magnify"
            :label="$t('trans.adminUsersTable.search')"
            single-line
            hide-details
            class="pb-5"
          />
        </div>
      </v-col>
    </v-row>

    <!-- table header -->
    <v-data-table
      class="submissions-table"
      :headers="headers"
      item-key="title"
      :items="userList"
      :search="search"
      :loading="loading"
      :loading-text="$t('trans.adminUsersTable.loadingText')"
    >
      <template v-slot:item.created="{ item }">
        {{ $filters.formatDate(item.raw.createdAt) }}
      </template>
      <template v-slot:item.actions="{ item }">
        <router-link
          :to="{ name: 'AdministerUser', query: { u: item.raw.id } }"
        >
          <v-btn color="primary" variant="text" size="small">
            <v-icon class="mr-1">build_circle</v-icon>
            <span class="d-none d-sm-flex">{{
              $t('trans.adminUsersTable.admin')
            }}</span>
          </v-btn>
        </router-link>
      </template>
    </v-data-table>
  </div>
</template>

<script>
import { mapActions, mapGetters } from 'vuex';

export default {
  name: 'FormsTable',
  data() {
    return {
      activeOnly: false,
<<<<<<< HEAD
      headers: [
        { title: 'Full Name', align: 'start', key: 'fullName' },
        { title: 'User ID', align: 'start', key: 'username' },
        { title: 'Created', align: 'start', key: 'created' },
        {
          title: 'Actions',
          align: 'end',
          key: 'actions',
          filterable: false,
          sortable: false,
        },
      ],
=======
>>>>>>> 25acd187
      loading: true,
      search: '',
    };
  },
  computed: {
    ...mapGetters('admin', ['userList']),
    headers() {
      return [
        {
          text: this.$t('trans.adminUsersTable.fullName'),
          align: 'start',
          value: 'fullName',
        },
        {
          text: this.$t('trans.adminUsersTable.userID'),
          align: 'start',
          value: 'username',
        },
        {
          text: this.$t('trans.adminUsersTable.created'),
          align: 'start',
          value: 'created',
        },
        {
          text: this.$t('trans.adminUsersTable.actions'),
          align: 'end',
          value: 'actions',
          filterable: false,
          sortable: false,
        },
      ];
    },
  },
  async mounted() {
    await this.getUsers();
    this.loading = false;
  },
  methods: {
    ...mapActions('admin', ['getUsers']),
  },
};
</script>

<style scoped>
/* TODO: Global Style! */
.submissions-search {
  width: 100%;
}
@media (min-width: 600px) {
  .submissions-search {
    max-width: 20em;
    float: right;
  }
}
@media (max-width: 599px) {
  .submissions-search {
    padding-left: 16px;
    padding-right: 16px;
  }
}

.submissions-table {
  clear: both;
}
@media (max-width: 1263px) {
  .submissions-table :deep(th) {
    vertical-align: top;
  }
}
/* Want to use scss but the world hates me */
.submissions-table :deep(tbody) tr:nth-of-type(odd) {
  background-color: #f5f5f5;
}
.submissions-table :deep(thead) tr th {
  font-weight: normal;
  color: #003366 !important;
  font-size: 1.1em;
}
</style><|MERGE_RESOLUTION|>--- conflicted
+++ resolved
@@ -27,14 +27,12 @@
       :loading="loading"
       :loading-text="$t('trans.adminUsersTable.loadingText')"
     >
-      <template v-slot:item.created="{ item }">
-        {{ $filters.formatDate(item.raw.createdAt) }}
+      <template #[`item.created`]="{ item }">
+        {{ item.createdAt | formatDate }}
       </template>
-      <template v-slot:item.actions="{ item }">
-        <router-link
-          :to="{ name: 'AdministerUser', query: { u: item.raw.id } }"
-        >
-          <v-btn color="primary" variant="text" size="small">
+      <template #[`item.actions`]="{ item }">
+        <router-link :to="{ name: 'AdministerUser', query: { u: item.id } }">
+          <v-btn color="primary" text small>
             <v-icon class="mr-1">build_circle</v-icon>
             <span class="d-none d-sm-flex">{{
               $t('trans.adminUsersTable.admin')
@@ -54,21 +52,6 @@
   data() {
     return {
       activeOnly: false,
-<<<<<<< HEAD
-      headers: [
-        { title: 'Full Name', align: 'start', key: 'fullName' },
-        { title: 'User ID', align: 'start', key: 'username' },
-        { title: 'Created', align: 'start', key: 'created' },
-        {
-          title: 'Actions',
-          align: 'end',
-          key: 'actions',
-          filterable: false,
-          sortable: false,
-        },
-      ],
-=======
->>>>>>> 25acd187
       loading: true,
       search: '',
     };
@@ -102,12 +85,12 @@
       ];
     },
   },
+  methods: {
+    ...mapActions('admin', ['getUsers']),
+  },
   async mounted() {
     await this.getUsers();
     this.loading = false;
-  },
-  methods: {
-    ...mapActions('admin', ['getUsers']),
   },
 };
 </script>
@@ -134,15 +117,15 @@
   clear: both;
 }
 @media (max-width: 1263px) {
-  .submissions-table :deep(th) {
+  .submissions-table >>> th {
     vertical-align: top;
   }
 }
 /* Want to use scss but the world hates me */
-.submissions-table :deep(tbody) tr:nth-of-type(odd) {
+.submissions-table >>> tbody tr:nth-of-type(odd) {
   background-color: #f5f5f5;
 }
-.submissions-table :deep(thead) tr th {
+.submissions-table >>> thead tr th {
   font-weight: normal;
   color: #003366 !important;
   font-size: 1.1em;
