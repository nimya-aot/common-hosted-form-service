<<<<<<< HEAD
<script>
import { useNotificationStore } from '~/store/notification';
import { mapState } from 'pinia';
import { useFormStore } from '~/store/form';

=======
<template>
  <v-alert
    :class="['target-notification ' + notification.class, { 'dir-rtl': isRTL }]"
    :icon="notification.icon"
    prominent
    dismissible
    @input="alertClosed"
    transition="slide-y-transition"
  >
    <h3 v-if="notification.title" :lang="lang">
      {{ notification.title }}
    </h3>
    {{ notification.message }}
  </v-alert>
</template>

<script>
import { mapActions, mapGetters } from 'vuex';
>>>>>>> 49017c6d
export default {
  props: {
    notification: {
      type: Object,
      default: () => {},
    },
  },
  data() {
    return {
      timeout: null,
    };
  },
  computed: {
<<<<<<< HEAD
    ...mapState(useFormStore, ['form', 'isRTL']),
=======
    ...mapGetters('form', ['isRTL', 'lang']),
  },
  methods: {
    ...mapActions('notifications', ['deleteNotification']),
    alertClosed() {
      this.deleteNotification(this.notification);
    },
>>>>>>> 49017c6d
  },

  mounted() {
    const notificationStore = useNotificationStore();
    this.timeout = setTimeout(
      () => notificationStore.deleteNotification(this.notification),
      this.notification.timeout ? this.notification.timeout * 1000 : 10000
    );
  },
  beforeUnmount() {
    // Prevent memory leak if component destroyed before timeout up
    clearTimeout(this.timeout);
  },
  methods: {
    alertClosed() {
      const notificationStore = useNotificationStore();
      notificationStore.deleteNotification(this.notification);
    },
  },
};
</script>

<template>
  <v-alert
    :id="notification.id"
    :class="[
      'target-notification ' + notification.type,
      { 'v-locale--is-ltr': isRTL },
    ]"
    :style="{
      direction: isRTL ? 'rtl' : 'ltl',
      textAlign: isRTL ? 'right' : 'left',
    }"
    :type="notification.type"
    :icon="notification.icon"
    prominent
    closable
    :title="notification.title"
    :text="notification.text"
    @update:model-value="alertClosed"
  ></v-alert>
</template>

<style scoped>
.target-notification :deep(.v-alert__icon.v-icon):after {
  display: none;
}
</style><|MERGE_RESOLUTION|>--- conflicted
+++ resolved
@@ -1,29 +1,9 @@
-<<<<<<< HEAD
 <script>
+import { mapState } from 'pinia';
+
+import { useFormStore } from '~/store/form';
 import { useNotificationStore } from '~/store/notification';
-import { mapState } from 'pinia';
-import { useFormStore } from '~/store/form';
 
-=======
-<template>
-  <v-alert
-    :class="['target-notification ' + notification.class, { 'dir-rtl': isRTL }]"
-    :icon="notification.icon"
-    prominent
-    dismissible
-    @input="alertClosed"
-    transition="slide-y-transition"
-  >
-    <h3 v-if="notification.title" :lang="lang">
-      {{ notification.title }}
-    </h3>
-    {{ notification.message }}
-  </v-alert>
-</template>
-
-<script>
-import { mapActions, mapGetters } from 'vuex';
->>>>>>> 49017c6d
 export default {
   props: {
     notification: {
@@ -37,19 +17,8 @@
     };
   },
   computed: {
-<<<<<<< HEAD
-    ...mapState(useFormStore, ['form', 'isRTL']),
-=======
-    ...mapGetters('form', ['isRTL', 'lang']),
+    ...mapState(useFormStore, ['form', 'isRTL', 'lang']),
   },
-  methods: {
-    ...mapActions('notifications', ['deleteNotification']),
-    alertClosed() {
-      this.deleteNotification(this.notification);
-    },
->>>>>>> 49017c6d
-  },
-
   mounted() {
     const notificationStore = useNotificationStore();
     this.timeout = setTimeout(
@@ -73,10 +42,7 @@
 <template>
   <v-alert
     :id="notification.id"
-    :class="[
-      'target-notification ' + notification.type,
-      { 'v-locale--is-ltr': isRTL },
-    ]"
+    :class="['target-notification ' + notification.type, { 'dir-rtl': isRTL }]"
     :style="{
       direction: isRTL ? 'rtl' : 'ltl',
       textAlign: isRTL ? 'right' : 'left',
