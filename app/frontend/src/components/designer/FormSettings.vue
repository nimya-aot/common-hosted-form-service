<template>
  <v-container class="px-0">
    <v-row>
      <v-col cols="12" md="6">
        <BasePanel class="fill-height">
          <template #title>{{ $t('trans.formSettings.formTitle') }}</template>
          <v-text-field
            v-model="name"
            density="compact"
            solid
<<<<<<< HEAD
            variant="outlined"
            label="Form Title"
=======
            outlined
            :label="$t('trans.formSettings.formTitle')"
>>>>>>> 25acd187
            data-test="text-name"
            :rules="nameRules"
          />

          <v-text-field
            v-model="description"
            density="compact"
            solid
<<<<<<< HEAD
            variant="outlined"
            label="Form Description"
=======
            outlined
            :label="$t('trans.formSettings.formDescription')"
>>>>>>> 25acd187
            data-test="text-description"
            :rules="descriptionRules"
          />
        </BasePanel>
      </v-col>

      <v-col cols="12" md="6">
        <BasePanel class="fill-height">
          <template #title>{{ $t('trans.formSettings.formAccess') }}</template>
          <v-radio-group
            v-model="userType"
            class="my-0"
            :mandatory="false"
            :rules="loginRequiredRules"
            @update:modelValue="userTypeChanged"
          >
            <v-radio
              class="mb-4"
              :label="$t('trans.formSettings.public')"
              :value="ID_MODE.PUBLIC"
            />
            <v-expand-transition>
              <BaseInfoCard v-if="userType == ID_MODE.PUBLIC" class="mr-4 mb-3">
<<<<<<< HEAD
                <h4 class="text-primary">
                  <v-icon class="mr-1" color="primary">info</v-icon>IMPORTANT!
=======
                <h4 class="primary--text">
                  <v-icon class="mr-1" color="primary">info</v-icon
                  >{{ $t('trans.formSettings.important') }}!
>>>>>>> 25acd187
                </h4>
                <p class="mt-2 mb-0">
                  {{ $t('trans.formSettings.info') }}
                  <a
                    href="https://engage.gov.bc.ca/govtogetherbc/"
                    target="_blank"
                  >
                    govTogetherBC.
                    <v-icon size="small" color="primary">open_in_new</v-icon>
                  </a>
                </p>
              </BaseInfoCard>
            </v-expand-transition>
            <v-radio
              class="mb-4"
              :label="$t('trans.formSettings.loginRequired')"
              value="login"
            />
            <v-expand-transition>
              <v-row v-if="userType === ID_MODE.LOGIN" class="pl-6">
                <v-radio-group v-model="idps[0]" class="my-0">
                  <v-radio
                    class="mx-2"
                    label="IDIR"
                    :value="ID_PROVIDERS.IDIR"
                  />
                  <v-radio
                    class="mx-2"
                    label="Basic BCeID"
                    :value="ID_PROVIDERS.BCEIDBASIC"
                  />
                  <v-radio
                    class="mx-2"
                    label="Business BCeID"
                    :value="ID_PROVIDERS.BCEIDBUSINESS"
                  />
                  <!-- Mandatory BCeID process notification -->
                  <v-expand-transition>
                    <BaseInfoCard
                      v-if="
                        idps[0] &&
                        [
                          ID_PROVIDERS.BCEIDBASIC,
                          ID_PROVIDERS.BCEIDBUSINESS,
                        ].includes(idps[0])
                      "
                      class="mr-4"
                    >
                      <h4 class="text-primary">
                        <v-icon class="mr-1" color="primary">info</v-icon
                        >{{ $t('trans.formSettings.important') }}!
                      </h4>
                      <p class="my-2">
                        {{ $t('trans.formSettings.idimNotifyA') }} (<a
                          href="mailto:IDIM.Consulting@gov.bc.ca"
                          >IDIM.Consulting@gov.bc.ca</a
                        >) {{ $t('trans.formSettings.idimNotifyB') }}
                      </p>
                      <p class="mt-2 mb-0">
                        {{ $t('trans.formSettings.referenceGuideA') }}
                        <a
                          href="https://github.com/bcgov/common-hosted-form-service/wiki/Accessing-forms#Notify-the-idim-team-if-you-are-using-bceid"
                          >{{ $t('trans.formSettings.referenceGuideB') }}</a
                        >
                        {{ $t('trans.formSettings.referenceGuideC') }}.
                      </p>
                    </BaseInfoCard>
                  </v-expand-transition>
                </v-radio-group>
              </v-row>
            </v-expand-transition>
            <v-radio
              :label="$t('trans.formSettings.specificTeamMembers')"
              value="team"
            />
          </v-radio-group>
        </BasePanel>
      </v-col>
    </v-row>

    <v-row>
      <v-col cols="12" md="6">
        <BasePanel class="fill-height">
          <template #title>{{
            $t('trans.formSettings.formFunctionality')
          }}</template>
          <v-checkbox
<<<<<<< HEAD
=======
            class="my-0"
            @change="enableSubmitterDraftChanged"
>>>>>>> 25acd187
            v-model="enableSubmitterDraft"
            class="my-0"
            :disabled="userType === ID_MODE.PUBLIC"
          >
            <template #label>
              <span v-html="$t('trans.formSettings.canSaveAndEditDraftLabel')">
              </span>
            </template>
          </v-checkbox>

          <v-checkbox v-model="enableStatusUpdates" class="my-0">
            <template #label>
              <span v-html="$t('trans.formSettings.canUpdateStatusAsReviewer')">
              </span>
            </template>
          </v-checkbox>

          <v-checkbox
            @change="allowSubmitterToUploadFileChanged"
            class="my-0"
            v-model="allowSubmitterToUploadFile"
            :disabled="userType === ID_MODE.PUBLIC"
          >
            <template #label>
              <span>
                Allow <strong> multiple draft</strong> upload
                <v-tooltip close-delay="3000" bottom>
                  <template v-slot:activator="{ on, attrs }">
                    <font-awesome-icon
                      icon="fa-solid fa-flask"
                      color="primary"
                      class="ml-3"
                      v-bind="attrs"
                      v-on="on"
                    />
                  </template>
                  <span
                    >Experimental
                    <a
                      :href="githubLinkBulkUpload"
                      class="preview_info_link_field_white"
                      :target="'_blank'"
                    >
                      Learn more
                      <font-awesome-icon
                        icon="fa-solid fa-square-arrow-up-right"
                    /></a>
                  </span>
                </v-tooltip>
              </span>
            </template>
          </v-checkbox>

          <v-checkbox
            v-if="!isFormPublished"
            v-model="schedule.enabled"
            disabled
            class="my-0"
          >
            <template #label>
              {{ $t('trans.formSettings.formSubmissinScheduleMsg') }}
            </template>
          </v-checkbox>

          <v-checkbox
            v-if="isFormPublished"
            v-model="schedule.enabled"
            class="my-0"
          >
            <template #label>
<<<<<<< HEAD
              Form Submissions Schedule
              <v-tooltip location="bottom" close-delay="2500">
                <template #activator="{ props }">
=======
              {{ $t('trans.formSettings.formSubmissionsSchedule') }}
              <v-tooltip bottom close-delay="2500">
                <template v-slot:activator="{ on, attrs }">
>>>>>>> 25acd187
                  <font-awesome-icon
                    icon="fa-solid fa-flask"
                    color="primary"
                    class="ml-3"
                    v-bind="props"
                  />
                </template>
                <span
                  >{{ $t('trans.formSettings.experimental') }}
                  <a
                    :href="githubLinkScheduleAndReminderFeature"
                    class="preview_info_link_field_white"
                    :target="'_blank'"
                  >
                    {{ $t('trans.formSettings.learnMore') }}
                    <font-awesome-icon
                      icon="fa-solid fa-square-arrow-up-right" /></a
                ></span>
              </v-tooltip>
            </template>
          </v-checkbox>

          <v-checkbox
            v-model="enableCopyExistingSubmission"
            class="my-0"
            :disabled="userType === ID_MODE.PUBLIC"
          >
            <template #label>
              <span
<<<<<<< HEAD
                >Submitters can
                <strong>Copy an existing submission</strong></span
              >
              <v-tooltip location="bottom" close-delay="2500">
                <template #activator="{ props }">
=======
                style="max-width: 80%"
                v-html="
                  $t('trans.formSettings.submitterCanCopyExistingSubmissn')
                "
              />
              <v-tooltip bottom close-delay="2500">
                <template v-slot:activator="{ on, attrs }">
>>>>>>> 25acd187
                  <font-awesome-icon
                    icon="fa-solid fa-flask"
                    color="primary"
                    class="ml-3"
                    v-bind="props"
                  />
                </template>
                <span
                  >{{ $t('trans.formSettings.experimental') }}
                  <a
                    :href="githubLinkCopyFromExistingFeature"
                    class="preview_info_link_field_white"
                    :target="'_blank'"
                  >
                    {{ $t('trans.formSettings.learnMore') }}
                    <font-awesome-icon
                      icon="fa-solid fa-square-arrow-up-right" /></a
                ></span>
              </v-tooltip>
            </template>
          </v-checkbox>
        </BasePanel>
      </v-col>

      <v-col cols="12" md="6">
        <BasePanel class="fill-height">
<<<<<<< HEAD
          <template #title>After Submission</template>
          <v-checkbox v-model="showSubmissionConfirmation" class="my-0">
            <template #label>
              Show the submission confirmation details
              <v-tooltip location="bottom">
                <template #activator="{ props }">
                  <v-icon color="primary" class="ml-3" v-bind="props">
=======
          <template #title>{{
            $t('trans.formSettings.afterSubmission')
          }}</template>
          <v-checkbox class="my-0" v-model="showSubmissionConfirmation">
            <template #label>
              {{ $t('trans.formSettings.submissionConfirmation') }}
              <v-tooltip bottom>
                <template v-slot:activator="{ on, attrs }">
                  <v-icon color="primary" class="ml-3" v-bind="attrs" v-on="on">
>>>>>>> 25acd187
                    help_outline
                  </v-icon>
                </template>
                <span>
                  <span
                    v-html="
                      $t('trans.formSettings.submissionConfirmationToolTip')
                    "
                  />
                  <ul>
                    <li>{{ $t('trans.formSettings.theConfirmationID') }}</li>
                    <li>
                      {{ $t('trans.formSettings.infoB') }}
                    </li>
                  </ul>
                </span>
              </v-tooltip>
            </template>
          </v-checkbox>

          <v-checkbox v-model="sendSubRecieviedEmail" class="my-0">
            <template #label>
<<<<<<< HEAD
              Send my team a notification email
              <v-tooltip location="bottom">
                <template #activator="{ props }">
                  <v-icon color="primary" class="ml-3" v-bind="props">
=======
              {{ $t('trans.formSettings.emailNotificatnToTeam') }}
              <v-tooltip bottom>
                <template v-slot:activator="{ on, attrs }">
                  <v-icon color="primary" class="ml-3" v-bind="attrs" v-on="on">
>>>>>>> 25acd187
                    help_outline
                  </v-icon>
                </template>
                <span>
                  {{ $t('trans.formSettings.emailNotificatnToTeamToolTip') }}
                </span>
              </v-tooltip>
            </template>
          </v-checkbox>

          <v-combobox
            v-if="sendSubRecieviedEmail"
            v-model="submissionReceivedEmails"
            :hide-no-data="false"
            :rules="emailArrayRules"
            solid
            variant="outlined"
            hide-selected
            clearable
            :hint="$t('trans.formSettings.addMoreValidEmailAddrs')"
            :label="$t('trans.formSettings.notificationEmailAddrs')"
            multiple
            chips
            closable-chips
            :delimiters="[' ', ',']"
            append-icon=""
          >
            <template #no-data>
              <v-list-item>
                <v-list-item-title>
                  Press <kbd>enter</kbd> or <kbd>,</kbd> or <kbd>space</kbd> to
                  add multiple email addresses
                </v-list-item-title>
              </v-list-item>
            </template>
          </v-combobox>
        </BasePanel>
      </v-col>

      <v-expand-transition>
        <v-col v-if="schedule.enabled && isFormPublished" cols="12" md="6">
          <BasePanel class="fill-height">
            <template #title>{{
              $t('trans.formSettings.formScheduleSettings')
            }}</template>
            <v-row class="m-0">
              <v-col cols="8" md="8" class="pl-0 pr-0 pb-0">
<<<<<<< HEAD
                <v-text-field
                  v-model="schedule.openSubmissionDateTime"
                  type="date"
                  placeholder="yyyy-mm-dd"
                  append-icon="event"
                  label="Open submissions"
                  density="compact"
                  variant="outlined"
                  :rules="scheduleOpenDate"
                  @change="openDateTypeChanged"
                ></v-text-field>
=======
                <v-menu
                  v-model="openSubmissionDateDraw"
                  data-test="menu-form-openSubmissionDateDraw"
                  :close-on-content-click="false"
                  :nudge-right="40"
                  transition="scale-transition"
                  offset-y
                  min-width="290px"
                >
                  <template v-slot:activator="{ on }">
                    <v-text-field
                      v-model="schedule.openSubmissionDateTime"
                      :placeholder="this.$t('trans.date.date')"
                      append-icon="event"
                      v-on:click:append="openSubmissionDateDraw = true"
                      :label="$t('trans.formSettings.opensubmissions')"
                      v-on="on"
                      dense
                      outlined
                      :rules="scheduleOpenDate"
                    ></v-text-field>
                  </template>
                  <v-date-picker
                    @change="openDateTypeChanged"
                    v-model="schedule.openSubmissionDateTime"
                    data-test="picker-form-openSubmissionDateDraw"
                    @input="openSubmissionDateDraw = false"
                  >
                  </v-date-picker>
                </v-menu>
>>>>>>> 25acd187
              </v-col>

              <v-col cols="12" md="12" class="p-0">
                <template>
                  <p class="font-weight-black">
                    {{ $t('trans.formSettings.submissionsDeadline') }}
                  </p>
                </template>
                <v-expand-transition>
                  <v-row>
                    <v-radio-group
                      v-model="schedule.scheduleType"
                      class="my-0"
                      :rules="scheduleTypedRules"
                      @update:modelValue="scheduleTypeChanged"
                    >
                      <v-radio
                        class="mx-2"
                        :label="
                          $t('trans.formSettings.keepSubmissnOpenTilUnplished')
                        "
                        :value="SCHEDULE_TYPE.MANUAL"
                      />
                      <v-radio
                        class="mx-2"
                        :label="$t('trans.formSettings.submissionsClosingDate')"
                        :value="SCHEDULE_TYPE.CLOSINGDATE"
                      />
                      <v-radio
                        class="mx-2"
                        :label="$t('trans.formSettings.submissionPeriod')"
                        :value="SCHEDULE_TYPE.PERIOD"
                      />
                    </v-radio-group>
                  </v-row>
                </v-expand-transition>
              </v-col>

              <v-col
                v-if="schedule.scheduleType === SCHEDULE_TYPE.CLOSINGDATE"
                cols="8"
                md="8"
                class="pl-0 pr-0 pb-0"
              >
<<<<<<< HEAD
                <v-text-field
                  type="date"
                  v-model="schedule.closeSubmissionDateTime"
                  placeholder="yyyy-mm-dd"
                  append-icon="event"
                  label="Close submissions"
                  density="compact"
                  variant="outlined"
                  :rules="scheduleCloseDate"
                ></v-text-field>
=======
                <v-menu
                  v-model="closeSubmissionDateDraw"
                  data-test="menu-form-closeSubmissionDateDraw"
                  :close-on-content-click="false"
                  :nudge-right="40"
                  transition="scale-transition"
                  offset-y
                  min-width="290px"
                >
                  <template v-slot:activator="{ on }">
                    <v-text-field
                      v-model="schedule.closeSubmissionDateTime"
                      :placeholder="this.$t('trans.date.date')"
                      append-icon="event"
                      v-on:click:append="closeSubmissionDateDraw = true"
                      :label="$t('trans.formSettings.closeSubmissions')"
                      v-on="on"
                      dense
                      outlined
                      :rules="scheduleCloseDate"
                    ></v-text-field>
                  </template>
                  <v-date-picker
                    v-model="schedule.closeSubmissionDateTime"
                    data-test="picker-form-closeSubmissionDateDraw"
                    @input="closeSubmissionDateDraw = false"
                  >
                  </v-date-picker>
                </v-menu>
>>>>>>> 25acd187
              </v-col>

              <v-col
                v-if="schedule.scheduleType === SCHEDULE_TYPE.PERIOD"
                cols="4"
                md="4"
                class="pl-0 pr-0 pb-0"
              >
                <v-text-field
<<<<<<< HEAD
                  v-model="schedule.keepOpenForTerm"
                  label="Keep open for"
                  model-value="0"
=======
                  :label="$t('trans.formSettings.keepOpenFor')"
                  value="0"
>>>>>>> 25acd187
                  type="number"
                  density="compact"
                  solid
                  variant="outlined"
                  class="m-0 p-0"
                  :rules="roundNumber"
                ></v-text-field>
              </v-col>

              <v-col
                v-if="schedule.scheduleType === SCHEDULE_TYPE.PERIOD"
                cols="4"
                md="4"
                class="pl-0 pr-0 pb-0"
              >
                <v-select
                  v-model="schedule.keepOpenForInterval"
                  :items="['days', 'weeks', 'months', 'quarters', 'years']"
<<<<<<< HEAD
                  label="Period"
                  density="compact"
=======
                  :label="$t('trans.formSettings.period')"
                  dense
                  flat
>>>>>>> 25acd187
                  solid
                  variant="outlined"
                  class="mr-2 pl-2"
                  :rules="intervalType"
                ></v-select>
              </v-col>
            </v-row>

            <v-checkbox
              v-if="
                [SCHEDULE_TYPE.CLOSINGDATE, SCHEDULE_TYPE.PERIOD].includes(
                  schedule.scheduleType
                )
              "
              v-model="schedule.allowLateSubmissions.enabled"
              class="my-0 m-0 p-0"
              :rules="allowLateSubmissionRule"
            >
              <template #label>
<<<<<<< HEAD
                Allow late submissions
                <v-tooltip location="bottom">
                  <template #activator="{ props }">
                    <v-icon color="primary" class="ml-3" v-bind="props">
=======
                {{ $t('trans.formSettings.allowLateSubmissions') }}
                <v-tooltip bottom>
                  <template v-slot:activator="{ on, attrs }">
                    <v-icon
                      color="primary"
                      class="ml-3"
                      v-bind="attrs"
                      v-on="on"
                    >
>>>>>>> 25acd187
                      help_outline
                    </v-icon>
                  </template>
                  <span>
                    {{ $t('trans.formSettings.allowLateSubmissionsInfoTip') }}
                  </span>
                </v-tooltip>
              </template>
            </v-checkbox>

            <v-expand-transition
              v-if="
                schedule.allowLateSubmissions.enabled &&
                [SCHEDULE_TYPE.CLOSINGDATE, SCHEDULE_TYPE.PERIOD].includes(
                  schedule.scheduleType
                )
              "
              class="pl-3"
            >
              <v-row class="m-0">
                <v-col cols="4" md="4" class="m-0 p-0">
                  <v-text-field
<<<<<<< HEAD
                    v-model="schedule.allowLateSubmissions.forNext.term"
                    label="After close date for"
                    model-value="0"
=======
                    :label="$t('trans.formSettings.afterCloseDateFor')"
                    value="0"
>>>>>>> 25acd187
                    type="number"
                    density="compact"
                    solid
                    variant="outlined"
                    class="m-0 p-0"
                    :rules="roundNumber"
                  >
                  </v-text-field>
                </v-col>
                <v-col cols="4" md="4" class="m-0 p-0">
                  <v-select
                    v-model="schedule.allowLateSubmissions.forNext.intervalType"
                    :items="['days', 'weeks', 'months', 'quarters', 'years']"
<<<<<<< HEAD
                    label="Period"
                    density="compact"
=======
                    :label="$t('trans.formSettings.period')"
                    dense
                    flat
>>>>>>> 25acd187
                    solid
                    variant="outlined"
                    class="mr-1 pl-2"
                    :rules="intervalType"
                  ></v-select>
                </v-col>
              </v-row>
            </v-expand-transition>

            <v-checkbox
              v-if="schedule.scheduleType === SCHEDULE_TYPE.PERIOD"
              v-model="schedule.repeatSubmission.enabled"
              class="my-0 pt-0"
              @update:modelValue="repeatSubmissionChanged"
            >
              <template #label>
                {{ $t('trans.formSettings.repeatPeriod') }}
              </template>
            </v-checkbox>

            <v-expand-transition
              v-if="
                schedule.scheduleType === SCHEDULE_TYPE.PERIOD &&
                schedule.repeatSubmission.enabled
              "
            >
              <v-row class="m-0">
                <v-col cols="4" class="m-0 p-0">
                  <v-text-field
<<<<<<< HEAD
                    v-model="schedule.repeatSubmission.everyTerm"
                    label="Every"
                    model-value="0"
=======
                    :label="$t('trans.formSettings.every')"
                    value="0"
>>>>>>> 25acd187
                    type="number"
                    density="compact"
                    solid
                    variant="outlined"
                    class="m-0 p-0"
                    :rules="repeatTerm"
                  ></v-text-field>
                </v-col>

                <v-col cols="4" class="m-0 p-0">
                  <v-select
                    v-model="schedule.repeatSubmission.everyIntervalType"
                    :items="AVAILABLE_PERIOD_OPTIONS"
<<<<<<< HEAD
                    label="Period"
                    density="compact"
=======
                    :label="$t('trans.formSettings.period')"
                    dense
                    flat
>>>>>>> 25acd187
                    solid
                    variant="outlined"
                    class="mr-2 pl-2"
                    :rules="repeatIntervalType"
                  ></v-select>
                </v-col>

                <v-col cols="4" class="m-0 p-0">
<<<<<<< HEAD
                  <v-text-field
                    type="date"
                    v-model="schedule.repeatSubmission.repeatUntil"
                    placeholder="yyyy-mm-dd"
                    append-icon="event"
                    label="Repeat until"
                    density="compact"
                    variant="outlined"
                    :rules="repeatUntilDate"
                  ></v-text-field>
=======
                  <v-menu
                    v-model="repeatUntil"
                    data-test="menu-form-repeatUntil"
                    :close-on-content-click="false"
                    :nudge-right="40"
                    transition="scale-transition"
                    offset-y
                    min-width="290px"
                  >
                    <template v-slot:activator="{ on }">
                      <v-text-field
                        v-model="schedule.repeatSubmission.repeatUntil"
                        :placeholder="this.$t('trans.date.date')"
                        append-icon="event"
                        v-on:click:append="repeatUntil = true"
                        :label="$t('trans.formSettings.repeatUntil')"
                        v-on="on"
                        dense
                        outlined
                        :rules="repeatUntilDate"
                      ></v-text-field>
                    </template>
                    <v-date-picker
                      v-model="schedule.repeatSubmission.repeatUntil"
                      data-test="picker-form-repeatUntil"
                      @input="repeatUntil = false"
                    ></v-date-picker>
                  </v-menu>
>>>>>>> 25acd187
                </v-col>
              </v-row>
            </v-expand-transition>

            <v-row
              v-if="
                schedule.enabled &&
                schedule.openSubmissionDateTime &&
                schedule.openSubmissionDateTime.length &&
                (schedule.scheduleType === SCHEDULE_TYPE.CLOSINGDATE
                  ? schedule.closeSubmissionDateTime &&
                    schedule.closeSubmissionDateTime.length
                  : true) &&
                [SCHEDULE_TYPE.CLOSINGDATE, SCHEDULE_TYPE.PERIOD].includes(
                  schedule.scheduleType
                )
              "
              class="p-0 m-0"
            >
<<<<<<< HEAD
              <v-col class="p-0 m-0" cols="12" md="12">
                <template>
                  <p class="font-weight-black m-0">Summary</p>
                </template>
              </v-col>
=======
              <v-col class="p-0 m-0" cols="12" md="12"
                ><template>
                  <p class="font-weight-black m-0">
                    {{ $t('trans.formSettings.summary') }}
                  </p>
                </template></v-col
              >
>>>>>>> 25acd187

              <v-col
                v-if="
                  schedule.openSubmissionDateTime &&
                  schedule.openSubmissionDateTime.length
                "
<<<<<<< HEAD
                class="p-0 m-0"
                cols="12"
                md="12"
                >This form will be open for submissions from
                <b>{{ schedule.openSubmissionDateTime }}</b> to
=======
                >{{ $t('trans.formSettings.submissionsOpenDateRange') }}
                <b>{{ schedule.openSubmissionDateTime }}</b>
                {{ $t('trans.formSettings.to') }}
>>>>>>> 25acd187
                <b>
                  {{
                    schedule.scheduleType === SCHEDULE_TYPE.PERIOD
                      ? AVAILABLE_DATES &&
                        AVAILABLE_DATES[0] &&
                        AVAILABLE_DATES[0]['closeDate'] &&
                        AVAILABLE_DATES[0]['closeDate'].split(' ')[0]
                      : ''
                  }}

                  {{
                    schedule.scheduleType === SCHEDULE_TYPE.CLOSINGDATE
                      ? schedule.closeSubmissionDateTime
                      : ''
                  }}
                </b>

                <span>{{
                  schedule.allowLateSubmissions.enabled &&
                  schedule.allowLateSubmissions.forNext.intervalType &&
                  schedule.allowLateSubmissions.forNext.term
                    ? $t('trans.formSettings.allowLateSubmissnInterval') +
                      schedule.allowLateSubmissions.forNext.term +
                      ' ' +
                      schedule.allowLateSubmissions.forNext.intervalType +
                      '.'
                    : '.'
                }}</span>
                <span
                  v-if="
                    schedule.scheduleType === SCHEDULE_TYPE.PERIOD &&
                    schedule.repeatSubmission.enabled === true &&
                    schedule.repeatSubmission.everyTerm &&
                    schedule.repeatSubmission.repeatUntil &&
                    schedule.repeatSubmission.everyIntervalType &&
                    AVAILABLE_DATES[1]
                  "
                  >{{ $t('trans.formSettings.scheduleRepetition') }}
                  <b>{{ schedule.repeatSubmission.everyTerm }} </b>
                  <b>{{ schedule.repeatSubmission.everyIntervalType }}</b>
                  {{ $t('trans.formSettings.until') }}
                  <b>{{ schedule.repeatSubmission.repeatUntil }}</b
                  >.
                  <v-tooltip location="bottom">
                    <template #activator="{ props }">
                      <v-icon color="primary" class="ml-3" v-bind="props">
                        help_outline
                      </v-icon>
                    </template>
                    <span>
                      <!-- MORE FUTURE OCCURENCES -->
                      {{ $t('trans.formSettings.datesOfSubmissnInfo') }}
                      <ul>
                        <li
                          v-for="date in AVAILABLE_DATES"
                          :key="date.startDate + Math.random()"
                        >
                          {{ $t('trans.formSettings.formOpenInterval') }}
                          {{ date.startDate.split(' ')[0] }}
                          <span v-if="schedule.enabled">
                            {{ $t('trans.formSettings.to') }}
                            {{ date.closeDate.split(' ')[0] }}
                            <span
                              v-if="
                                schedule.allowLateSubmissions.enabled &&
                                date.closeDate !== date.graceDate
                              "
                              >{{
                                $t('trans.formSettings.allowDateSubmissionDate')
                              }}
                              {{ date.graceDate.split(' ')[0] }}</span
                            ></span
                          >
                        </li>
                      </ul>
                    </span>
                  </v-tooltip>
                </span>
              </v-col>
            </v-row>

            <hr
              v-if="
                [SCHEDULE_TYPE.CLOSINGDATE, SCHEDULE_TYPE.PERIOD].includes(
                  schedule.scheduleType
                ) ||
                (userType === 'team' &&
                  schedule.scheduleType !== null &&
                  enableReminderDraw &&
                  schedule.openSubmissionDateTime)
              "
            />
            <v-row
              v-if="
                [SCHEDULE_TYPE.CLOSINGDATE, SCHEDULE_TYPE.PERIOD].includes(
                  schedule.scheduleType
                )
              "
              class="p-0 m-0"
            >
              <v-col cols="12" md="12" class="p-0">
                <v-checkbox
                  v-model="schedule.closingMessageEnabled"
                  class="my-0 pt-0"
                >
                  <template #label>
<<<<<<< HEAD
                    Set custom closing message
                    <v-tooltip location="bottom">
                      <template #activator="{ props }">
                        <v-icon color="primary" class="ml-3" v-bind="props">
=======
                    {{ $t('trans.formSettings.customClosingMessage') }}
                    <v-tooltip bottom>
                      <template v-slot:activator="{ on, attrs }">
                        <v-icon
                          color="primary"
                          class="ml-3"
                          v-bind="attrs"
                          v-on="on"
                        >
>>>>>>> 25acd187
                          help_outline
                        </v-icon>
                      </template>
                      <span>
                        {{
                          $t('trans.formSettings.customClosingMessageToolTip')
                        }}
                      </span>
                    </v-tooltip>
                  </template>
                </v-checkbox>
              </v-col>

              <v-col cols="12" md="12" class="p-0">
                <v-expand-transition v-if="schedule.closingMessageEnabled">
                  <v-row class="mb-0 mt-0">
                    <v-col class="mb-0 mt-0 pb-0 pt-0">
                      <template #title>{{
                        $t('trans.formSettings.closingMessage')
                      }}</template>
                      <v-textarea
                        v-model="schedule.closingMessage"
                        density="compact"
                        rows="2"
                        solid
<<<<<<< HEAD
                        variant="outlined"
                        label="Closing Message"
=======
                        outlined
                        :label="$t('trans.formSettings.closingMessage')"
>>>>>>> 25acd187
                        data-test="text-name"
                        :rules="closeMessage"
                      />
                    </v-col>
                  </v-row>
                </v-expand-transition>
              </v-col>
            </v-row>

            <v-row class="p-0 m-0">
              <v-col cols="12" md="12" class="p-0">
                <v-expand-transition
                  v-if="
                    userType === 'team' &&
                    schedule.scheduleType !== null &&
                    enableReminderDraw &&
                    schedule.openSubmissionDateTime
                  "
                >
                  <v-row class="mb-0 mt-0">
                    <v-col class="mb-0 mt-0 pb-0 pt-0">
                      <template #title>{{
                        $t('trans.formSettings.sendReminderEmail')
                      }}</template>
                      <v-checkbox
                        v-model="reminder_enabled"
                        class="my-0 m-0 p-0"
                      >
                        <template #label>
<<<<<<< HEAD
                          Enable automatic reminder notification
                          <v-tooltip close-delay="2500" location="bottom">
                            <template #activator="{ props }">
=======
                          {{ $t('trans.formSettings.sendReminderEmail') }}
                          <v-tooltip close-delay="2500" bottom>
                            <template v-slot:activator="{ on, attrs }">
>>>>>>> 25acd187
                              <v-icon
                                color="primary"
                                class="ml-3"
                                v-bind="props"
                              >
                                help_outline
                              </v-icon>
                            </template>
                            <span>
                              {{
                                $t(
                                  'trans.formSettings.autoReminderNotificatnToolTip'
                                )
                              }}
                              <a
                                :href="githubLinkScheduleAndReminderFeature"
                                class="preview_info_link_field_white"
                                :target="'_blank'"
                              >
                                {{ $t('trans.formSettings.learnMore') }}
                                <font-awesome-icon
                                  icon="fa-solid fa-square-arrow-up-right"
                              /></a>
                            </span>
                          </v-tooltip>
                        </template>
                      </v-checkbox>
                    </v-col>
                  </v-row>
                </v-expand-transition>
              </v-col>
            </v-row>
          </BasePanel>
        </v-col>
      </v-expand-transition>
    </v-row>
  </v-container>
</template>

<script>
import { mapActions } from 'vuex';
import { mapFields } from 'vuex-map-fields';
import {
  IdentityMode,
  IdentityProviders,
  Regex,
  ScheduleType,
} from '@src/utils/constants';
import {
  getAvailableDates,
  calculateCloseDate,
  isDateValidForMailNotification,
} from '@src/utils/transformUtils';
import moment from 'moment';
import { library } from '@fortawesome/fontawesome-svg-core';
import {
  faFlask,
  faXmark,
  faSquareArrowUpRight,
} from '@fortawesome/free-solid-svg-icons';
library.add(faFlask, faXmark, faSquareArrowUpRight);

export default {
  name: 'FormSettings',
  props: {
    formId: String,
  },
  data() {
    // debugger;
    return {
      githubLinkBulkUpload:
        'https://github.com/bcgov/common-hosted-form-service/wiki/Allow-multiple-draft-upload',
      githubLinkCopyFromExistingFeature:
        'https://github.com/bcgov/common-hosted-form-service/wiki/Copy-an-existing-submission',
      githubLinkScheduleAndReminderFeature:
        'https://github.com/bcgov/common-hosted-form-service/wiki/Schedule-and-Reminder-notification',
      repeatUntil: false,
      closeSubmissionDateDraw: false,
      enableReminderDraw: true,
      valid: false,
      // Validation
      loginRequiredRules: [
        (v) =>
          v !== 'login' ||
          this.idps.length === 1 ||
          this.$t('trans.formSettings.selectLoginType'),
      ],
      descriptionRules: [
        (v) =>
          !v ||
          v.length <= 255 ||
          this.$t('trans.formSettings.formDescriptnMaxChars'),
      ],
      nameRules: [
        (v) => !!v || this.$t('trans.formSettings.formTitleReq'),
        (v) =>
          (v && v.length <= 255) ||
          this.$t('trans.formSettings.formTitlemaxChars'),
      ],
      emailArrayRules: [
        (v) =>
          !this.sendSubRecieviedEmail ||
          v.length > 0 ||
          this.$t('trans.formSettings.atLeastOneEmailReq'),
        (v) =>
          !this.sendSubRecieviedEmail ||
          v.every((item) => new RegExp(Regex.EMAIL).test(item)) ||
          this.$t('trans.formSettings.validEmailRequired'),
      ],
      scheduleOpenDate: [
        (v) => !!v || this.$t('trans.formSettings.validEmailRequired'),
        (v) =>
          (v &&
            new RegExp(
              /^(19|20)\d\d[- /.](0[1-9]|1[012])[-](0[1-9]|[12][0-9]|3[01])/g
            ).test(v)) ||
          this.$t('trans.formSettings.correctDateFormat'),
      ],
      scheduleCloseDate: [
        (v) => !!v || this.$t('trans.formSettings.fieldRequired'),
        (v) =>
          (v &&
            new RegExp(
              /^(19|20)\d\d[- /.](0[1-9]|1[012])[-](0[1-9]|[12][0-9]|3[01])/g
            ).test(v)) ||
          this.$t('trans.formSettings.correctDateFormat'),
        (v) =>
          moment(v).isAfter(this.schedule.openSubmissionDateTime, 'day') ||
          this.$t('trans.formSettings.dateDiffMsg'),
      ],
      roundNumber: [
        (v) => !!v || this.$t('trans.formSettings.fieldRequired'),
        (v) =>
          (v && new RegExp(/^[1-9]\d{0,5}(?:\.\d{1,2})?$/g).test(v)) ||
          this.$t('trans.formSettings.valueMustBeNumber'),
      ],
      repeatTerm: [
        (v) => !!v || this.$t('trans.formSettings.fieldRequired'),
        (v) =>
          (v && new RegExp(/^[1-9]\d{0,5}(?:\.\d{1,2})?$/g).test(v)) ||
          this.$t('trans.formSettings.valueMustBeNumber'),
      ],
      scheduleTypedRules: [
        (v) => !!v || this.$t('trans.formSettings.selectAnOptions'),
      ],
      allowLateSubmissionRule: [
        // (v) => !!v || 'This field is required'
      ],
      intervalType: [(v) => !!v || this.$t('trans.formSettings.fieldRequired')],
      repeatIntervalType: [
        (v) => !!v || this.$t('trans.formSettings.fieldRequired'),
        (v) =>
          this.AVAILABLE_PERIOD_OPTIONS.includes(v) ||
          this.$t('trans.formSettings.validInterval'),
      ],
      repeatIntervalTypeReminder: [
        (v) => !!v || this.$t('trans.formSettings.fieldRequiredAndInterval'),
        (v) =>
          this.AVAILABLE_PERIOD_INTERVAL.includes(v) ||
          this.$t('trans.formSettings.fieldRequiredAndInterval'),
      ],
      closeMessage: [(v) => !!v || this.$t('trans.formSettings.fieldRequired')],
      repeatUntilDate: [
        (v) => !!v || this.$t('trans.formSettings.fieldRequired'),
        (v) =>
          (v &&
            new RegExp(
              /^(19|20)\d\d[- /.](0[1-9]|1[012])[-](0[1-9]|[12][0-9]|3[01])/g
            ).test(v)) ||
          this.$t('trans.formSettings.correctDateFormat'),
        (v) =>
          moment(v).isAfter(this.schedule.openSubmissionDateTime, 'day') ||
          this.$t('trans.formSettings.dateGrtOpenSubmissnDate'),
      ],
    };
  },
  computed: {
    ...mapFields('form', [
      'form.description',
      'form.enableSubmitterDraft',
      'form.enableCopyExistingSubmission',
      'form.enableStatusUpdates',
      'form.allowSubmitterToUploadFile',
      'form.id',
      'form.idps',
      'form.name',
      'form.sendSubRecieviedEmail',
      'form.showSubmissionConfirmation',
      'form.submissionReceivedEmails',
      'form.userType',
      'form.schedule',
      'form.reminder_enabled',
      'form.versions',
    ]),
    ID_MODE() {
      return IdentityMode;
    },
    ID_PROVIDERS() {
      return IdentityProviders;
    },
    isFormPublished() {
      return (
        this.versions &&
        this.versions.length &&
        this.versions.some((v) => v.published)
      );
    },
    AVAILABLE_DATES() {
      //return [];
      const getDates = getAvailableDates(
        this.schedule.keepOpenForTerm,
        this.schedule.keepOpenForInterval,
        this.schedule.openSubmissionDateTime,
        this.schedule.repeatSubmission.everyTerm,
        this.schedule.repeatSubmission.everyIntervalType,
        this.schedule.allowLateSubmissions.forNext.term,
        this.schedule.allowLateSubmissions.forNext.intervalType,
        this.schedule.repeatSubmission.repeatUntil,
        this.schedule.scheduleType,
        this.schedule.closeSubmissionDateTime
      );
      return getDates;
    },
    CALCULATE_CLOSE_DATE() {
      const closeDateCalculated = calculateCloseDate(
        this.schedule.closeSubmissionDateTime,
        this.schedule.allowLateSubmissions.forNext.term,
        this.schedule.allowLateSubmissions.forNext.intervalType
      );
      return closeDateCalculated;
    },
    AVAILABLE_PERIOD_OPTIONS() {
      let arrayOfOption = ['weeks', 'months', 'quarters', 'years'];
      let diffInDays = 0;
      if (
        this.schedule.openSubmissionDateTime &&
        this.schedule.keepOpenForInterval &&
        this.schedule.keepOpenForTerm
      ) {
        diffInDays = moment
          .duration({
            [this.schedule.keepOpenForInterval]: this.schedule.keepOpenForTerm,
          })
          .asDays(); // moment.duration(this.schedule.keepOpenForTerm, this.schedule.keepOpenForInterval).days();

        if (
          this.schedule.allowLateSubmissions.enabled &&
          this.schedule.allowLateSubmissions.forNext.term &&
          this.schedule.allowLateSubmissions.forNext.intervalType
        ) {
          let durationoflatesubInDays = 0;
          if (
            this.schedule.allowLateSubmissions.forNext.intervalType === 'days'
          ) {
            durationoflatesubInDays =
              this.schedule.allowLateSubmissions.forNext.term;
          } else {
            durationoflatesubInDays = moment
              .duration({
                [this.schedule.allowLateSubmissions.forNext.intervalType]:
                  this.schedule.allowLateSubmissions.forNext.term,
              })
              .asDays();
          }

          diffInDays = Number(diffInDays) + Number(durationoflatesubInDays);
        }
      }

      switch (true) {
        case diffInDays > 7 && diffInDays <= 30:
          arrayOfOption = ['months', 'quarters', 'years'];
          break;

        case diffInDays > 30 && diffInDays <= 91:
          arrayOfOption = ['quarters', 'years'];
          break;

        case diffInDays > 91:
          arrayOfOption = ['years'];
          break;

        default:
          arrayOfOption = ['weeks', 'months', 'quarters', 'years'];
          break;
      }
      return arrayOfOption;
    },
    INTERVAL_OPEN() {
      return moment
        .duration({
          [this.schedule.keepOpenForInterval]: this.schedule.keepOpenForTerm,
        })
        .asDays();
    },
    AVAILABLE_PERIOD_INTERVAL() {
      let arrayOfOption = [
        'Daily',
        'Weekly',
        'Bi-weekly',
        'Monthly',
        'Quarterly',
        'Semi-Annually',
        'Annually',
      ];
      let diffInDays = this.INTERVAL_OPEN;
      switch (true) {
        case diffInDays <= 7:
          arrayOfOption = ['Daily'];
          break;
        case diffInDays > 7 && diffInDays <= 14:
          arrayOfOption = ['Daily', 'Weekly'];
          break;
        case diffInDays > 14 && diffInDays <= 31:
          arrayOfOption = ['Daily', 'Weekly', 'Bi-weekly'];
          break;
        case diffInDays > 31 && diffInDays <= 91:
          arrayOfOption = ['Daily', 'Weekly', 'Bi-weekly', 'Monthly'];
          break;
        case diffInDays > 91 && diffInDays <= 183:
          arrayOfOption = [
            'Daily',
            'Weekly',
            'Bi-weekly',
            'Monthly',
            'Quarterly',
          ];
          break;
        case diffInDays > 183 && diffInDays <= 365:
          arrayOfOption = [
            'Daily',
            'Weekly',
            'Bi-weekly',
            'Monthly',
            'Quarterly',
            'Semi-Annually',
          ];
          break;
        default:
          arrayOfOption = [
            'Daily',
            'Weekly',
            'Bi-weekly',
            'Monthly',
            'Quarterly',
            'Semi-Annually',
            'Annually',
          ];
          break;
      }
      return arrayOfOption;
    },
    SCHEDULE_TYPE() {
      return ScheduleType;
    },
  },
  watch: {},
  methods: {
    ...mapActions('form', ['fetchForm']),
    userTypeChanged() {
      // if they checked enable drafts then went back to public, uncheck it
      if (this.userType === this.ID_MODE.PUBLIC) {
        this.enableSubmitterDraft = false;
        this.allowSubmitterToUploadFile = false;
        this.enableCopyExistingSubmission = false;
      }
      if (this.userType !== 'team') {
        this.reminder_enabled = false;
      }
    },
    openDateTypeChanged() {
      if (
        isDateValidForMailNotification(this.schedule.openSubmissionDateTime)
      ) {
        this.enableReminderDraw = false;
        this.reminder_enabled = false;
      } else {
        this.enableReminderDraw = true;
      }
    },
    repeatSubmissionChanged() {
      if (!this.schedule.repeatSubmission.enabled) {
        this.schedule.repeatSubmission.everyTerm = null;
        this.schedule.repeatSubmission.everyIntervalType = null;
        this.schedule.repeatSubmission.repeatUntil = null;
      }
    },
    scheduleTypeChanged() {
      if (this.schedule.scheduleType === ScheduleType.MANUAL) {
        this.schedule.keepOpenForTerm = null;
        this.schedule.keepOpenForInterval = null;
        this.schedule.closingMessageEnabled = null;
        this.schedule.closingMessage = null;
        this.schedule.closeSubmissionDateTime = null;
        (this.schedule.repeatSubmission = {
          enabled: null,
          repeatUntil: null,
          everyTerm: null,
          everyIntervalType: null,
        }),
          (this.schedule.allowLateSubmissions = {
            enabled: null,
            forNext: {
              term: null,
              intervalType: null,
            },
          });
      }
      if (this.schedule.scheduleType === ScheduleType.CLOSINGDATE) {
        this.schedule.keepOpenForTerm = null;
        this.schedule.keepOpenForInterval = null;
        this.schedule.closingMessageEnabled = null;
        this.schedule.closingMessage = null;
        (this.schedule.repeatSubmission = {
          enabled: null,
          repeatUntil: null,
          everyTerm: null,
          everyIntervalType: null,
        }),
          (this.schedule.allowLateSubmissions = {
            enabled: null,
            forNext: {
              term: null,
              intervalType: null,
            },
          });
      }
      if (this.schedule.scheduleType === ScheduleType.PERIOD) {
        this.schedule.closeSubmissionDateTime = null;
        this.schedule.closingMessageEnabled = null;
        this.schedule.closingMessage = null;
        this.schedule.allowLateSubmissions = {
          enabled: null,
          forNext: {
            term: null,
            intervalType: null,
          },
        };
      }
    },
    enableSubmitterDraftChanged() {
      if (!this.enableSubmitterDraft) {
        this.allowSubmitterToUploadFile = false;
      }
    },
    allowSubmitterToUploadFileChanged() {
      if (this.allowSubmitterToUploadFile && !this.enableSubmitterDraft) {
        this.enableSubmitterDraft = true;
      }
    },
  },
};
</script><|MERGE_RESOLUTION|>--- conflicted
+++ resolved
@@ -5,32 +5,24 @@
         <BasePanel class="fill-height">
           <template #title>{{ $t('trans.formSettings.formTitle') }}</template>
           <v-text-field
-            v-model="name"
-            density="compact"
+            dense
+            flat
             solid
-<<<<<<< HEAD
-            variant="outlined"
-            label="Form Title"
-=======
             outlined
             :label="$t('trans.formSettings.formTitle')"
->>>>>>> 25acd187
             data-test="text-name"
+            v-model="name"
             :rules="nameRules"
           />
 
           <v-text-field
-            v-model="description"
-            density="compact"
+            dense
+            flat
             solid
-<<<<<<< HEAD
-            variant="outlined"
-            label="Form Description"
-=======
             outlined
             :label="$t('trans.formSettings.formDescription')"
->>>>>>> 25acd187
             data-test="text-description"
+            v-model="description"
             :rules="descriptionRules"
           />
         </BasePanel>
@@ -40,11 +32,11 @@
         <BasePanel class="fill-height">
           <template #title>{{ $t('trans.formSettings.formAccess') }}</template>
           <v-radio-group
+            class="my-0"
             v-model="userType"
-            class="my-0"
             :mandatory="false"
             :rules="loginRequiredRules"
-            @update:modelValue="userTypeChanged"
+            @change="userTypeChanged"
           >
             <v-radio
               class="mb-4"
@@ -53,14 +45,9 @@
             />
             <v-expand-transition>
               <BaseInfoCard v-if="userType == ID_MODE.PUBLIC" class="mr-4 mb-3">
-<<<<<<< HEAD
-                <h4 class="text-primary">
-                  <v-icon class="mr-1" color="primary">info</v-icon>IMPORTANT!
-=======
                 <h4 class="primary--text">
                   <v-icon class="mr-1" color="primary">info</v-icon
                   >{{ $t('trans.formSettings.important') }}!
->>>>>>> 25acd187
                 </h4>
                 <p class="mt-2 mb-0">
                   {{ $t('trans.formSettings.info') }}
@@ -69,7 +56,7 @@
                     target="_blank"
                   >
                     govTogetherBC.
-                    <v-icon size="small" color="primary">open_in_new</v-icon>
+                    <v-icon small color="primary">open_in_new</v-icon>
                   </a>
                 </p>
               </BaseInfoCard>
@@ -81,7 +68,7 @@
             />
             <v-expand-transition>
               <v-row v-if="userType === ID_MODE.LOGIN" class="pl-6">
-                <v-radio-group v-model="idps[0]" class="my-0">
+                <v-radio-group class="my-0" v-model="idps[0]">
                   <v-radio
                     class="mx-2"
                     label="IDIR"
@@ -109,7 +96,7 @@
                       "
                       class="mr-4"
                     >
-                      <h4 class="text-primary">
+                      <h4 class="primary--text">
                         <v-icon class="mr-1" color="primary">info</v-icon
                         >{{ $t('trans.formSettings.important') }}!
                       </h4>
@@ -148,13 +135,9 @@
             $t('trans.formSettings.formFunctionality')
           }}</template>
           <v-checkbox
-<<<<<<< HEAD
-=======
             class="my-0"
             @change="enableSubmitterDraftChanged"
->>>>>>> 25acd187
             v-model="enableSubmitterDraft"
-            class="my-0"
             :disabled="userType === ID_MODE.PUBLIC"
           >
             <template #label>
@@ -163,7 +146,7 @@
             </template>
           </v-checkbox>
 
-          <v-checkbox v-model="enableStatusUpdates" class="my-0">
+          <v-checkbox class="my-0" v-model="enableStatusUpdates">
             <template #label>
               <span v-html="$t('trans.formSettings.canUpdateStatusAsReviewer')">
               </span>
@@ -206,12 +189,7 @@
             </template>
           </v-checkbox>
 
-          <v-checkbox
-            v-if="!isFormPublished"
-            v-model="schedule.enabled"
-            disabled
-            class="my-0"
-          >
+          <v-checkbox v-if="!isFormPublished" disabled class="my-0">
             <template #label>
               {{ $t('trans.formSettings.formSubmissinScheduleMsg') }}
             </template>
@@ -219,24 +197,19 @@
 
           <v-checkbox
             v-if="isFormPublished"
+            class="my-0"
             v-model="schedule.enabled"
-            class="my-0"
           >
             <template #label>
-<<<<<<< HEAD
-              Form Submissions Schedule
-              <v-tooltip location="bottom" close-delay="2500">
-                <template #activator="{ props }">
-=======
               {{ $t('trans.formSettings.formSubmissionsSchedule') }}
               <v-tooltip bottom close-delay="2500">
                 <template v-slot:activator="{ on, attrs }">
->>>>>>> 25acd187
                   <font-awesome-icon
                     icon="fa-solid fa-flask"
                     color="primary"
                     class="ml-3"
-                    v-bind="props"
+                    v-bind="attrs"
+                    v-on="on"
                   />
                 </template>
                 <span
@@ -255,19 +228,12 @@
           </v-checkbox>
 
           <v-checkbox
+            class="my-0"
             v-model="enableCopyExistingSubmission"
-            class="my-0"
             :disabled="userType === ID_MODE.PUBLIC"
           >
             <template #label>
               <span
-<<<<<<< HEAD
-                >Submitters can
-                <strong>Copy an existing submission</strong></span
-              >
-              <v-tooltip location="bottom" close-delay="2500">
-                <template #activator="{ props }">
-=======
                 style="max-width: 80%"
                 v-html="
                   $t('trans.formSettings.submitterCanCopyExistingSubmissn')
@@ -275,12 +241,12 @@
               />
               <v-tooltip bottom close-delay="2500">
                 <template v-slot:activator="{ on, attrs }">
->>>>>>> 25acd187
                   <font-awesome-icon
                     icon="fa-solid fa-flask"
                     color="primary"
                     class="ml-3"
-                    v-bind="props"
+                    v-bind="attrs"
+                    v-on="on"
                   />
                 </template>
                 <span
@@ -302,15 +268,6 @@
 
       <v-col cols="12" md="6">
         <BasePanel class="fill-height">
-<<<<<<< HEAD
-          <template #title>After Submission</template>
-          <v-checkbox v-model="showSubmissionConfirmation" class="my-0">
-            <template #label>
-              Show the submission confirmation details
-              <v-tooltip location="bottom">
-                <template #activator="{ props }">
-                  <v-icon color="primary" class="ml-3" v-bind="props">
-=======
           <template #title>{{
             $t('trans.formSettings.afterSubmission')
           }}</template>
@@ -320,7 +277,6 @@
               <v-tooltip bottom>
                 <template v-slot:activator="{ on, attrs }">
                   <v-icon color="primary" class="ml-3" v-bind="attrs" v-on="on">
->>>>>>> 25acd187
                     help_outline
                   </v-icon>
                 </template>
@@ -341,19 +297,12 @@
             </template>
           </v-checkbox>
 
-          <v-checkbox v-model="sendSubRecieviedEmail" class="my-0">
+          <v-checkbox class="my-0" v-model="sendSubRecieviedEmail">
             <template #label>
-<<<<<<< HEAD
-              Send my team a notification email
-              <v-tooltip location="bottom">
-                <template #activator="{ props }">
-                  <v-icon color="primary" class="ml-3" v-bind="props">
-=======
               {{ $t('trans.formSettings.emailNotificatnToTeam') }}
               <v-tooltip bottom>
                 <template v-slot:activator="{ on, attrs }">
                   <v-icon color="primary" class="ml-3" v-bind="attrs" v-on="on">
->>>>>>> 25acd187
                     help_outline
                   </v-icon>
                 </template>
@@ -367,26 +316,29 @@
           <v-combobox
             v-if="sendSubRecieviedEmail"
             v-model="submissionReceivedEmails"
-            :hide-no-data="false"
             :rules="emailArrayRules"
+            dense
+            flat
             solid
-            variant="outlined"
+            outlined
             hide-selected
             clearable
             :hint="$t('trans.formSettings.addMoreValidEmailAddrs')"
             :label="$t('trans.formSettings.notificationEmailAddrs')"
             multiple
-            chips
-            closable-chips
+            small-chips
+            deletable-chips
             :delimiters="[' ', ',']"
             append-icon=""
           >
-            <template #no-data>
+            <template v-slot:no-data>
               <v-list-item>
-                <v-list-item-title>
-                  Press <kbd>enter</kbd> or <kbd>,</kbd> or <kbd>space</kbd> to
-                  add multiple email addresses
-                </v-list-item-title>
+                <v-list-item-content>
+                  <v-list-item-title>
+                    Press <kbd>enter</kbd> or <kbd>,</kbd> or
+                    <kbd>space</kbd> to add multiple email addresses
+                  </v-list-item-title>
+                </v-list-item-content>
               </v-list-item>
             </template>
           </v-combobox>
@@ -394,26 +346,13 @@
       </v-col>
 
       <v-expand-transition>
-        <v-col v-if="schedule.enabled && isFormPublished" cols="12" md="6">
+        <v-col cols="12" md="6" v-if="schedule.enabled && isFormPublished">
           <BasePanel class="fill-height">
             <template #title>{{
               $t('trans.formSettings.formScheduleSettings')
             }}</template>
             <v-row class="m-0">
               <v-col cols="8" md="8" class="pl-0 pr-0 pb-0">
-<<<<<<< HEAD
-                <v-text-field
-                  v-model="schedule.openSubmissionDateTime"
-                  type="date"
-                  placeholder="yyyy-mm-dd"
-                  append-icon="event"
-                  label="Open submissions"
-                  density="compact"
-                  variant="outlined"
-                  :rules="scheduleOpenDate"
-                  @change="openDateTypeChanged"
-                ></v-text-field>
-=======
                 <v-menu
                   v-model="openSubmissionDateDraw"
                   data-test="menu-form-openSubmissionDateDraw"
@@ -444,7 +383,6 @@
                   >
                   </v-date-picker>
                 </v-menu>
->>>>>>> 25acd187
               </v-col>
 
               <v-col cols="12" md="12" class="p-0">
@@ -456,10 +394,10 @@
                 <v-expand-transition>
                   <v-row>
                     <v-radio-group
+                      class="my-0"
                       v-model="schedule.scheduleType"
-                      class="my-0"
                       :rules="scheduleTypedRules"
-                      @update:modelValue="scheduleTypeChanged"
+                      @change="scheduleTypeChanged"
                     >
                       <v-radio
                         class="mx-2"
@@ -484,23 +422,11 @@
               </v-col>
 
               <v-col
-                v-if="schedule.scheduleType === SCHEDULE_TYPE.CLOSINGDATE"
                 cols="8"
                 md="8"
                 class="pl-0 pr-0 pb-0"
+                v-if="schedule.scheduleType === SCHEDULE_TYPE.CLOSINGDATE"
               >
-<<<<<<< HEAD
-                <v-text-field
-                  type="date"
-                  v-model="schedule.closeSubmissionDateTime"
-                  placeholder="yyyy-mm-dd"
-                  append-icon="event"
-                  label="Close submissions"
-                  density="compact"
-                  variant="outlined"
-                  :rules="scheduleCloseDate"
-                ></v-text-field>
-=======
                 <v-menu
                   v-model="closeSubmissionDateDraw"
                   data-test="menu-form-closeSubmissionDateDraw"
@@ -530,75 +456,59 @@
                   >
                   </v-date-picker>
                 </v-menu>
->>>>>>> 25acd187
               </v-col>
 
               <v-col
-                v-if="schedule.scheduleType === SCHEDULE_TYPE.PERIOD"
                 cols="4"
                 md="4"
                 class="pl-0 pr-0 pb-0"
+                v-if="schedule.scheduleType === SCHEDULE_TYPE.PERIOD"
               >
                 <v-text-field
-<<<<<<< HEAD
-                  v-model="schedule.keepOpenForTerm"
-                  label="Keep open for"
-                  model-value="0"
-=======
                   :label="$t('trans.formSettings.keepOpenFor')"
                   value="0"
->>>>>>> 25acd187
                   type="number"
-                  density="compact"
+                  dense
+                  flat
                   solid
-                  variant="outlined"
+                  outlined
+                  v-model="schedule.keepOpenForTerm"
                   class="m-0 p-0"
                   :rules="roundNumber"
                 ></v-text-field>
               </v-col>
 
               <v-col
-                v-if="schedule.scheduleType === SCHEDULE_TYPE.PERIOD"
                 cols="4"
                 md="4"
                 class="pl-0 pr-0 pb-0"
+                v-if="schedule.scheduleType === SCHEDULE_TYPE.PERIOD"
               >
                 <v-select
-                  v-model="schedule.keepOpenForInterval"
                   :items="['days', 'weeks', 'months', 'quarters', 'years']"
-<<<<<<< HEAD
-                  label="Period"
-                  density="compact"
-=======
                   :label="$t('trans.formSettings.period')"
                   dense
                   flat
->>>>>>> 25acd187
                   solid
-                  variant="outlined"
+                  outlined
                   class="mr-2 pl-2"
+                  v-model="schedule.keepOpenForInterval"
                   :rules="intervalType"
                 ></v-select>
               </v-col>
             </v-row>
 
             <v-checkbox
+              class="my-0 m-0 p-0"
+              v-model="schedule.allowLateSubmissions.enabled"
               v-if="
                 [SCHEDULE_TYPE.CLOSINGDATE, SCHEDULE_TYPE.PERIOD].includes(
                   schedule.scheduleType
                 )
               "
-              v-model="schedule.allowLateSubmissions.enabled"
-              class="my-0 m-0 p-0"
               :rules="allowLateSubmissionRule"
             >
               <template #label>
-<<<<<<< HEAD
-                Allow late submissions
-                <v-tooltip location="bottom">
-                  <template #activator="{ props }">
-                    <v-icon color="primary" class="ml-3" v-bind="props">
-=======
                 {{ $t('trans.formSettings.allowLateSubmissions') }}
                 <v-tooltip bottom>
                   <template v-slot:activator="{ on, attrs }">
@@ -608,7 +518,6 @@
                       v-bind="attrs"
                       v-on="on"
                     >
->>>>>>> 25acd187
                       help_outline
                     </v-icon>
                   </template>
@@ -631,18 +540,14 @@
               <v-row class="m-0">
                 <v-col cols="4" md="4" class="m-0 p-0">
                   <v-text-field
-<<<<<<< HEAD
-                    v-model="schedule.allowLateSubmissions.forNext.term"
-                    label="After close date for"
-                    model-value="0"
-=======
                     :label="$t('trans.formSettings.afterCloseDateFor')"
                     value="0"
->>>>>>> 25acd187
                     type="number"
-                    density="compact"
+                    dense
+                    flat
                     solid
-                    variant="outlined"
+                    outlined
+                    v-model="schedule.allowLateSubmissions.forNext.term"
                     class="m-0 p-0"
                     :rules="roundNumber"
                   >
@@ -650,19 +555,14 @@
                 </v-col>
                 <v-col cols="4" md="4" class="m-0 p-0">
                   <v-select
-                    v-model="schedule.allowLateSubmissions.forNext.intervalType"
                     :items="['days', 'weeks', 'months', 'quarters', 'years']"
-<<<<<<< HEAD
-                    label="Period"
-                    density="compact"
-=======
                     :label="$t('trans.formSettings.period')"
                     dense
                     flat
->>>>>>> 25acd187
                     solid
-                    variant="outlined"
+                    outlined
                     class="mr-1 pl-2"
+                    v-model="schedule.allowLateSubmissions.forNext.intervalType"
                     :rules="intervalType"
                   ></v-select>
                 </v-col>
@@ -670,10 +570,10 @@
             </v-expand-transition>
 
             <v-checkbox
+              class="my-0 pt-0"
+              @change="repeatSubmissionChanged"
+              v-model="schedule.repeatSubmission.enabled"
               v-if="schedule.scheduleType === SCHEDULE_TYPE.PERIOD"
-              v-model="schedule.repeatSubmission.enabled"
-              class="my-0 pt-0"
-              @update:modelValue="repeatSubmissionChanged"
             >
               <template #label>
                 {{ $t('trans.formSettings.repeatPeriod') }}
@@ -689,18 +589,14 @@
               <v-row class="m-0">
                 <v-col cols="4" class="m-0 p-0">
                   <v-text-field
-<<<<<<< HEAD
-                    v-model="schedule.repeatSubmission.everyTerm"
-                    label="Every"
-                    model-value="0"
-=======
                     :label="$t('trans.formSettings.every')"
                     value="0"
->>>>>>> 25acd187
                     type="number"
-                    density="compact"
+                    dense
+                    flat
                     solid
-                    variant="outlined"
+                    outlined
+                    v-model="schedule.repeatSubmission.everyTerm"
                     class="m-0 p-0"
                     :rules="repeatTerm"
                   ></v-text-field>
@@ -708,36 +604,19 @@
 
                 <v-col cols="4" class="m-0 p-0">
                   <v-select
-                    v-model="schedule.repeatSubmission.everyIntervalType"
                     :items="AVAILABLE_PERIOD_OPTIONS"
-<<<<<<< HEAD
-                    label="Period"
-                    density="compact"
-=======
                     :label="$t('trans.formSettings.period')"
                     dense
                     flat
->>>>>>> 25acd187
                     solid
-                    variant="outlined"
+                    outlined
                     class="mr-2 pl-2"
+                    v-model="schedule.repeatSubmission.everyIntervalType"
                     :rules="repeatIntervalType"
                   ></v-select>
                 </v-col>
 
                 <v-col cols="4" class="m-0 p-0">
-<<<<<<< HEAD
-                  <v-text-field
-                    type="date"
-                    v-model="schedule.repeatSubmission.repeatUntil"
-                    placeholder="yyyy-mm-dd"
-                    append-icon="event"
-                    label="Repeat until"
-                    density="compact"
-                    variant="outlined"
-                    :rules="repeatUntilDate"
-                  ></v-text-field>
-=======
                   <v-menu
                     v-model="repeatUntil"
                     data-test="menu-form-repeatUntil"
@@ -766,12 +645,12 @@
                       @input="repeatUntil = false"
                     ></v-date-picker>
                   </v-menu>
->>>>>>> 25acd187
                 </v-col>
               </v-row>
             </v-expand-transition>
 
             <v-row
+              class="p-0 m-0"
               v-if="
                 schedule.enabled &&
                 schedule.openSubmissionDateTime &&
@@ -784,15 +663,7 @@
                   schedule.scheduleType
                 )
               "
-              class="p-0 m-0"
             >
-<<<<<<< HEAD
-              <v-col class="p-0 m-0" cols="12" md="12">
-                <template>
-                  <p class="font-weight-black m-0">Summary</p>
-                </template>
-              </v-col>
-=======
               <v-col class="p-0 m-0" cols="12" md="12"
                 ><template>
                   <p class="font-weight-black m-0">
@@ -800,24 +671,18 @@
                   </p>
                 </template></v-col
               >
->>>>>>> 25acd187
 
               <v-col
+                class="p-0 m-0"
+                cols="12"
+                md="12"
                 v-if="
                   schedule.openSubmissionDateTime &&
                   schedule.openSubmissionDateTime.length
                 "
-<<<<<<< HEAD
-                class="p-0 m-0"
-                cols="12"
-                md="12"
-                >This form will be open for submissions from
-                <b>{{ schedule.openSubmissionDateTime }}</b> to
-=======
                 >{{ $t('trans.formSettings.submissionsOpenDateRange') }}
                 <b>{{ schedule.openSubmissionDateTime }}</b>
                 {{ $t('trans.formSettings.to') }}
->>>>>>> 25acd187
                 <b>
                   {{
                     schedule.scheduleType === SCHEDULE_TYPE.PERIOD
@@ -861,9 +726,14 @@
                   {{ $t('trans.formSettings.until') }}
                   <b>{{ schedule.repeatSubmission.repeatUntil }}</b
                   >.
-                  <v-tooltip location="bottom">
-                    <template #activator="{ props }">
-                      <v-icon color="primary" class="ml-3" v-bind="props">
+                  <v-tooltip bottom>
+                    <template v-slot:activator="{ on, attrs }">
+                      <v-icon
+                        color="primary"
+                        class="ml-3"
+                        v-bind="attrs"
+                        v-on="on"
+                      >
                         help_outline
                       </v-icon>
                     </template>
@@ -872,8 +742,8 @@
                       {{ $t('trans.formSettings.datesOfSubmissnInfo') }}
                       <ul>
                         <li
+                          :key="date.startDate + Math.random()"
                           v-for="date in AVAILABLE_DATES"
-                          :key="date.startDate + Math.random()"
                         >
                           {{ $t('trans.formSettings.formOpenInterval') }}
                           {{ date.startDate.split(' ')[0] }}
@@ -904,32 +774,26 @@
                 [SCHEDULE_TYPE.CLOSINGDATE, SCHEDULE_TYPE.PERIOD].includes(
                   schedule.scheduleType
                 ) ||
-                (userType === 'team' &&
+                (this.userType === 'team' &&
                   schedule.scheduleType !== null &&
                   enableReminderDraw &&
                   schedule.openSubmissionDateTime)
               "
             />
             <v-row
+              class="p-0 m-0"
               v-if="
                 [SCHEDULE_TYPE.CLOSINGDATE, SCHEDULE_TYPE.PERIOD].includes(
                   schedule.scheduleType
                 )
               "
-              class="p-0 m-0"
             >
               <v-col cols="12" md="12" class="p-0">
                 <v-checkbox
+                  class="my-0 pt-0"
                   v-model="schedule.closingMessageEnabled"
-                  class="my-0 pt-0"
                 >
                   <template #label>
-<<<<<<< HEAD
-                    Set custom closing message
-                    <v-tooltip location="bottom">
-                      <template #activator="{ props }">
-                        <v-icon color="primary" class="ml-3" v-bind="props">
-=======
                     {{ $t('trans.formSettings.customClosingMessage') }}
                     <v-tooltip bottom>
                       <template v-slot:activator="{ on, attrs }">
@@ -939,7 +803,6 @@
                           v-bind="attrs"
                           v-on="on"
                         >
->>>>>>> 25acd187
                           help_outline
                         </v-icon>
                       </template>
@@ -961,18 +824,14 @@
                         $t('trans.formSettings.closingMessage')
                       }}</template>
                       <v-textarea
-                        v-model="schedule.closingMessage"
-                        density="compact"
+                        dense
                         rows="2"
+                        flat
                         solid
-<<<<<<< HEAD
-                        variant="outlined"
-                        label="Closing Message"
-=======
                         outlined
                         :label="$t('trans.formSettings.closingMessage')"
->>>>>>> 25acd187
                         data-test="text-name"
+                        v-model="schedule.closingMessage"
                         :rules="closeMessage"
                       />
                     </v-col>
@@ -985,7 +844,7 @@
               <v-col cols="12" md="12" class="p-0">
                 <v-expand-transition
                   v-if="
-                    userType === 'team' &&
+                    this.userType === 'team' &&
                     schedule.scheduleType !== null &&
                     enableReminderDraw &&
                     schedule.openSubmissionDateTime
@@ -997,23 +856,18 @@
                         $t('trans.formSettings.sendReminderEmail')
                       }}</template>
                       <v-checkbox
+                        class="my-0 m-0 p-0"
                         v-model="reminder_enabled"
-                        class="my-0 m-0 p-0"
                       >
                         <template #label>
-<<<<<<< HEAD
-                          Enable automatic reminder notification
-                          <v-tooltip close-delay="2500" location="bottom">
-                            <template #activator="{ props }">
-=======
                           {{ $t('trans.formSettings.sendReminderEmail') }}
                           <v-tooltip close-delay="2500" bottom>
                             <template v-slot:activator="{ on, attrs }">
->>>>>>> 25acd187
                               <v-icon
                                 color="primary"
                                 class="ml-3"
-                                v-bind="props"
+                                v-bind="attrs"
+                                v-on="on"
                               >
                                 help_outline
                               </v-icon>
@@ -1057,12 +911,12 @@
   IdentityProviders,
   Regex,
   ScheduleType,
-} from '@src/utils/constants';
+} from '@/utils/constants';
 import {
   getAvailableDates,
   calculateCloseDate,
   isDateValidForMailNotification,
-} from '@src/utils/transformUtils';
+} from '@/utils/transformUtils';
 import moment from 'moment';
 import { library } from '@fortawesome/fontawesome-svg-core';
 import {
@@ -1088,6 +942,7 @@
         'https://github.com/bcgov/common-hosted-form-service/wiki/Schedule-and-Reminder-notification',
       repeatUntil: false,
       closeSubmissionDateDraw: false,
+      openSubmissionDateDraw: false,
       enableReminderDraw: true,
       valid: false,
       // Validation
