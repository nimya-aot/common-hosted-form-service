<template>
  <div class="forms-table">
    <v-row class="mt-6" no-gutters>
      <!-- page title -->
      <v-col cols="12" sm="6" order="2" order-sm="1">
        <h1>{{ $t('trans.formsTable.myForms') }}</h1>
      </v-col>
      <!-- buttons -->
      <v-col
        v-if="user.idp === ID_PROVIDERS.IDIR"
        class="text-right"
        cols="12"
        sm="6"
        order="1"
        order-sm="2"
      >
<<<<<<< HEAD
        <v-tooltip location="bottom">
          <router-link
            :to="{ name: 'FormCreate' }"
            custom
            v-slot="{ navigate }"
          >
            <v-btn
              class="mx-1"
              color="primary"
              icon
              @click="navigate"
              role="link"
            >
              <v-icon>add_circle</v-icon>
            </v-btn>
          </router-link>
          <span>Create a New Form</span>
=======
        <v-tooltip bottom>
          <template #activator="{ on, attrs }">
            <router-link :to="{ name: 'FormCreate' }">
              <v-btn class="mx-1" color="primary" icon v-bind="attrs" v-on="on">
                <v-icon>add_circle</v-icon>
              </v-btn>
            </router-link>
          </template>
          <span>{{ $t('trans.formsTable.createNewForm') }}</span>
>>>>>>> 25acd187
        </v-tooltip>
      </v-col>
    </v-row>

    <v-row no-gutters>
      <v-spacer />
      <v-col cols="12" sm="4">
        <!-- search input -->
        <div class="submissions-search">
          <v-text-field
            v-model="search"
            append-icon="mdi-magnify"
            :label="$t('trans.formsTable.createNewForm')"
            single-line
            hide-details
            class="pb-5"
          />
        </div>
      </v-col>
    </v-row>

    <!-- table header -->
    <v-data-table
      class="submissions-table"
      :headers="headers"
      item-key="title"
      :items="filteredFormList"
      :search="search"
      :loading="loading"
      :loading-text="$t('trans.formsTable.loadingText')"
    >
      <template v-slot:item.name="{ item }">
        <router-link
          v-if="item.raw.published"
          :to="{
            name: 'FormSubmit',
            query: { f: item.raw.id },
          }"
          target="_blank"
        >
          <span>{{ item.raw.name }}</span>
          <v-tooltip location="bottom">
            <template #activator="{ props }">
              <span v-bind="props">{{ item.raw.name }}</span>
            </template>
<<<<<<< HEAD
            <span v-if="item.raw.published">
              View Form
=======
            <span v-if="item.published">
              {{ $t('trans.formsTable.viewForm') }}
>>>>>>> 25acd187
              <v-icon>open_in_new</v-icon>
            </span>
          </v-tooltip>
        </router-link>
        <span v-else>{{ item.raw.name }}</span>
        <!-- link to description in dialog -->
        <v-icon
          v-if="item.raw.description?.trim()"
          size="small"
          class="description-icon ml-2 mr-4"
          color="primary"
          @click="onDescriptionClick(item.raw.id, item.raw.description)"
        >
          {{ $t('trans.formsTable.description') }}
        </v-icon>
      </template>
      <template v-slot:item.actions="{ item }">
        <router-link
          v-if="checkFormManage(item.raw)"
          :to="{ name: 'FormManage', query: { f: item.raw.id } }"
        >
          <v-btn color="primary" variant="text" size="small">
            <v-icon class="mr-1">settings</v-icon>
            <span class="d-none d-sm-flex">{{
              $t('trans.formsTable.manage')
            }}</span>
          </v-btn>
        </router-link>
        <router-link
          v-if="checkSubmissionView(item.raw)"
          data-cy="formSubmissionsLink"
          :to="{ name: 'FormSubmissions', query: { f: item.raw.id } }"
        >
          <v-btn color="primary" variant="text" size="small">
            <v-icon class="mr-1">list_alt</v-icon>
            <span class="d-none d-sm-flex">{{
              $t('trans.formsTable.submissions')
            }}</span>
          </v-btn>
        </router-link>
      </template>
    </v-data-table>

    <BaseDialog
      v-model="showDescriptionDialog"
      show-close-button
      @close-dialog="showDescriptionDialog = false"
    >
      <template #title>
        <span class="pl-5">{{ $t('trans.formsTable.Description') }}</span>
      </template>
      <template #text>
        <slot name="formDescription">{{ formDescription }}</slot>
      </template>
    </BaseDialog>
  </div>
</template>

<script>
import { mapActions, mapGetters } from 'vuex';
import { IdentityProviders } from '@src/utils/constants';
import {
  checkFormManage,
  checkFormSubmit,
  checkSubmissionView,
} from '@src/utils/permissionUtils';

export default {
  name: 'FormsTable',
  data() {
    return {
      // Assigning width: '1%' to dynamically assign width to the Table's Columns as described by this post on Stack Overflow:
      // https://stackoverflow.com/a/51569928
<<<<<<< HEAD
      headers: [
        { title: 'Form Title', align: 'start', key: 'name', width: '1%' },
        {
          title: 'Actions',
          align: 'end',
          key: 'actions',
          filterable: false,
          sortable: false,
          width: '1%',
        },
      ],
=======
>>>>>>> 25acd187
      loading: true,
      showDescriptionDialog: false,
      formId: null,
      formDescription: null,
      search: '',
    };
  },
  computed: {
    ...mapGetters('form', ['formList']),
    ...mapGetters('auth', ['user']),
    headers() {
      return [
        {
          text: this.$t('trans.formsTable.formTitle'),
          align: 'start',
          value: 'name',
          width: '1%',
        },
        {
          text: this.$t('trans.formsTable.action'),
          align: 'end',
          value: 'actions',
          filterable: false,
          sortable: false,
          width: '1%',
        },
      ];
    },
    filteredFormList() {
      // At this point, we're only showing forms you can manage or view submissions of here
      // This may get reconceptualized in the future to different pages or something
      return this.formList.filter(
        (f) => checkFormManage(f) || checkSubmissionView(f)
      );
    },
    ID_PROVIDERS: () => IdentityProviders,
  },
  async mounted() {
    await this.getFormsForCurrentUser();
    this.loading = false;
  },
  methods: {
    ...mapActions('form', ['getFormsForCurrentUser']),
    checkFormManage: checkFormManage,
    checkFormSubmit: checkFormSubmit,
    checkSubmissionView: checkSubmissionView,
    // show a description if is set in db
    onDescriptionClick(formId, formDescription) {
      this.formId = formId;
      this.formDescription = formDescription;
      this.showDescriptionDialog = true;
    },
  },
};
</script>

<style scoped>
.submissions-search {
  width: 100%;
}
@media (min-width: 600px) {
  .submissions-search {
    max-width: 20em;
    float: right;
  }
}
@media (max-width: 599px) {
  .submissions-search {
    padding-left: 16px;
    padding-right: 16px;
  }
}

.submissions-table {
  clear: both;
}
@media (max-width: 1263px) {
  .submissions-table :deep(th) {
    vertical-align: top;
  }
}
/* Want to use scss but the world hates me */
.submissions-table :deep(tbody) tr:nth-of-type(odd) {
  background-color: #f5f5f5;
}
.submissions-table :deep(thead) tr th {
  font-weight: normal;
  color: #003366 !important;
  font-size: 1.1em;
}
.submissions-table a {
  color: #003366;
}
.description-icon:focus::after {
  opacity: 0;
}
</style><|MERGE_RESOLUTION|>--- conflicted
+++ resolved
@@ -14,25 +14,6 @@
         order="1"
         order-sm="2"
       >
-<<<<<<< HEAD
-        <v-tooltip location="bottom">
-          <router-link
-            :to="{ name: 'FormCreate' }"
-            custom
-            v-slot="{ navigate }"
-          >
-            <v-btn
-              class="mx-1"
-              color="primary"
-              icon
-              @click="navigate"
-              role="link"
-            >
-              <v-icon>add_circle</v-icon>
-            </v-btn>
-          </router-link>
-          <span>Create a New Form</span>
-=======
         <v-tooltip bottom>
           <template #activator="{ on, attrs }">
             <router-link :to="{ name: 'FormCreate' }">
@@ -42,7 +23,6 @@
             </router-link>
           </template>
           <span>{{ $t('trans.formsTable.createNewForm') }}</span>
->>>>>>> 25acd187
         </v-tooltip>
       </v-col>
     </v-row>
@@ -74,49 +54,43 @@
       :loading="loading"
       :loading-text="$t('trans.formsTable.loadingText')"
     >
-      <template v-slot:item.name="{ item }">
+      <template #[`item.name`]="{ item }">
         <router-link
-          v-if="item.raw.published"
+          v-if="item.published"
           :to="{
             name: 'FormSubmit',
-            query: { f: item.raw.id },
+            query: { f: item.id },
           }"
           target="_blank"
         >
-          <span>{{ item.raw.name }}</span>
-          <v-tooltip location="bottom">
-            <template #activator="{ props }">
-              <span v-bind="props">{{ item.raw.name }}</span>
+          <v-tooltip bottom>
+            <template #activator="{ on, attrs }">
+              <span v-bind="attrs" v-on="on">{{ item.name }}</span>
             </template>
-<<<<<<< HEAD
-            <span v-if="item.raw.published">
-              View Form
-=======
             <span v-if="item.published">
               {{ $t('trans.formsTable.viewForm') }}
->>>>>>> 25acd187
               <v-icon>open_in_new</v-icon>
             </span>
           </v-tooltip>
         </router-link>
-        <span v-else>{{ item.raw.name }}</span>
+        <span v-else>{{ item.name }}</span>
         <!-- link to description in dialog -->
         <v-icon
-          v-if="item.raw.description?.trim()"
-          size="small"
+          v-if="item.description.trim()"
+          @click="onDescriptionClick(item.id, item.description)"
+          small
           class="description-icon ml-2 mr-4"
           color="primary"
-          @click="onDescriptionClick(item.raw.id, item.raw.description)"
         >
           {{ $t('trans.formsTable.description') }}
         </v-icon>
       </template>
-      <template v-slot:item.actions="{ item }">
+      <template #[`item.actions`]="{ item }">
         <router-link
-          v-if="checkFormManage(item.raw)"
-          :to="{ name: 'FormManage', query: { f: item.raw.id } }"
-        >
-          <v-btn color="primary" variant="text" size="small">
+          v-if="checkFormManage(item)"
+          :to="{ name: 'FormManage', query: { f: item.id } }"
+        >
+          <v-btn color="primary" text small>
             <v-icon class="mr-1">settings</v-icon>
             <span class="d-none d-sm-flex">{{
               $t('trans.formsTable.manage')
@@ -124,11 +98,11 @@
           </v-btn>
         </router-link>
         <router-link
-          v-if="checkSubmissionView(item.raw)"
           data-cy="formSubmissionsLink"
-          :to="{ name: 'FormSubmissions', query: { f: item.raw.id } }"
-        >
-          <v-btn color="primary" variant="text" size="small">
+          v-if="checkSubmissionView(item)"
+          :to="{ name: 'FormSubmissions', query: { f: item.id } }"
+        >
+          <v-btn color="primary" text small>
             <v-icon class="mr-1">list_alt</v-icon>
             <span class="d-none d-sm-flex">{{
               $t('trans.formsTable.submissions')
@@ -140,7 +114,7 @@
 
     <BaseDialog
       v-model="showDescriptionDialog"
-      show-close-button
+      showCloseButton
       @close-dialog="showDescriptionDialog = false"
     >
       <template #title>
@@ -155,12 +129,12 @@
 
 <script>
 import { mapActions, mapGetters } from 'vuex';
-import { IdentityProviders } from '@src/utils/constants';
+import { IdentityProviders } from '@/utils/constants';
 import {
   checkFormManage,
   checkFormSubmit,
   checkSubmissionView,
-} from '@src/utils/permissionUtils';
+} from '@/utils/permissionUtils';
 
 export default {
   name: 'FormsTable',
@@ -168,20 +142,6 @@
     return {
       // Assigning width: '1%' to dynamically assign width to the Table's Columns as described by this post on Stack Overflow:
       // https://stackoverflow.com/a/51569928
-<<<<<<< HEAD
-      headers: [
-        { title: 'Form Title', align: 'start', key: 'name', width: '1%' },
-        {
-          title: 'Actions',
-          align: 'end',
-          key: 'actions',
-          filterable: false,
-          sortable: false,
-          width: '1%',
-        },
-      ],
-=======
->>>>>>> 25acd187
       loading: true,
       showDescriptionDialog: false,
       formId: null,
@@ -219,10 +179,6 @@
     },
     ID_PROVIDERS: () => IdentityProviders,
   },
-  async mounted() {
-    await this.getFormsForCurrentUser();
-    this.loading = false;
-  },
   methods: {
     ...mapActions('form', ['getFormsForCurrentUser']),
     checkFormManage: checkFormManage,
@@ -235,6 +191,10 @@
       this.showDescriptionDialog = true;
     },
   },
+  async mounted() {
+    await this.getFormsForCurrentUser();
+    this.loading = false;
+  },
 };
 </script>
 
@@ -259,15 +219,15 @@
   clear: both;
 }
 @media (max-width: 1263px) {
-  .submissions-table :deep(th) {
+  .submissions-table >>> th {
     vertical-align: top;
   }
 }
 /* Want to use scss but the world hates me */
-.submissions-table :deep(tbody) tr:nth-of-type(odd) {
+.submissions-table >>> tbody tr:nth-of-type(odd) {
   background-color: #f5f5f5;
 }
-.submissions-table :deep(thead) tr th {
+.submissions-table >>> thead tr th {
   font-weight: normal;
   color: #003366 !important;
   font-size: 1.1em;
