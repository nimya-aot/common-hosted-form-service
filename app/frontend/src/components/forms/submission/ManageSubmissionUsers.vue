<!-- eslint-disable vue/no-v-model-argument -->
<template>
  <span>
    <v-tooltip location="bottom">
      <template #activator="{ props }">
        <v-btn color="primary" icon v-bind="props" @click="dialog = true">
          <v-icon>group</v-icon>
        </v-btn>
      </template>
      <span>{{ $t('trans.manageSubmissionUsers.manageTeamMembers') }}</span>
    </v-tooltip>
    <v-dialog v-model="dialog" width="600">
      <v-card>
        <v-card-title class="text-h5 pb-0">
          {{ $t('trans.manageSubmissionUsers.manageTeamMembers') }}
          <v-radio-group v-model="selectedIdp" row>
            <v-radio label="IDIR" :value="ID_PROVIDERS.IDIR" />
            <v-radio label="Basic BCeID" :value="ID_PROVIDERS.BCEIDBASIC" />
            <v-radio
              label="Business BCeID"
              :value="ID_PROVIDERS.BCEIDBUSINESS"
            />
          </v-radio-group>
        </v-card-title>

        <v-card-text>
          <hr />

          <v-row v-if="isDraft">
            <v-col cols="9">
              <form autocomplete="off">
                <v-autocomplete
                  v-model="userSearchSelection"
                  v-model:search="findUsers"
                  :items="items"
                  chips
                  closable-chips
                  clearable
                  item-title="fullName"
                  density="compact"
                  :customFilter="filterObject"
                  hide-details
                  :label="autocompleteLabel"
                  :loading="isLoadingDropdown"
                  return-object
                >
                  <!-- no data -->
<<<<<<< HEAD
                  <template v-slot:no-data>
                    <div class="px-2">
                      Can't find someone? They may not have logged into
                      CHEFS.<br />
                      Kindly send them a link to CHEFS and ask them to log in.
                    </div>
=======
                  <template #no-data>
                    <div
                      class="px-2"
                      v-html="
                        $t('trans.manageSubmissionUsers.userNotFoundErrMsg')
                      "
                    ></div>
>>>>>>> 25acd187
                  </template>
                  <template v-slot:chip="{ props, item }">
                    <v-chip v-bind="props" :text="item?.raw?.fullName"></v-chip>
                  </template>

                  <!-- users found in dropdown -->
                  <template v-slot:item="{ props, item }">
                    <v-list-item
                      v-bind="props"
                      :title="`${item?.raw?.fullName} (${item?.raw?.email})`"
                      :subtitle="`${item?.raw?.username} (${item?.raw?.idpCode})`"
                    >
                    </v-list-item>
                  </template>
                </v-autocomplete>
              </form>
            </v-col>
            <v-col cols="3">
              <v-btn
                color="primary"
                :disabled="!userSearchSelection"
                :loading="isLoadingDropdown"
                @click="addUser"
              >
                <span>{{ $t('trans.manageSubmissionUsers.add') }}</span>
              </v-btn>
            </v-col>
          </v-row>
          <div v-else>
            {{ $t('trans.manageSubmissionUsers.draftFormInvite') }}
          </div>

          <p class="mt-5">
            <strong
              >{{
                $t('trans.manageSubmissionUsers.submissionTeamMembers')
              }}:</strong
            >
          </p>

          <v-skeleton-loader :loading="isLoadingTable" type="table-row">
<<<<<<< HEAD
            <v-table dense>
              <thead>
                <tr>
                  <th class="text-left">Name</th>
                  <th class="text-left">Username</th>
                  <th class="text-left">Email</th>
                  <th v-if="isDraft" class="text-left">Actions</th>
                </tr>
              </thead>
              <tbody>
                <tr v-for="item in userTableList" :key="item.id">
                  <td>{{ item.fullName }}</td>
                  <td>{{ item.username }}</td>
                  <td>{{ item.email }}</td>
                  <td v-if="isDraft">
                    <v-btn
                      color="red"
                      :disabled="item.isOwner"
                      @click="removeUser(item)"
                      icon="mdi-minus-thick"
                      size="x-small"
                    ></v-btn>
                  </td>
                </tr>
              </tbody>
            </v-table>
=======
            <v-simple-table dense>
              <template>
                <thead>
                  <tr>
                    <th class="text-left">
                      {{ $t('trans.manageSubmissionUsers.name') }}
                    </th>
                    <th class="text-left">
                      {{ $t('trans.manageSubmissionUsers.username') }}
                    </th>
                    <th class="text-left">
                      {{ $t('trans.manageSubmissionUsers.email') }}
                    </th>
                    <th class="text-left" v-if="isDraft">
                      {{ $t('trans.manageSubmissionUsers.actions') }}
                    </th>
                  </tr>
                </thead>
                <tbody>
                  <tr :key="item.userId" v-for="item in userTableList">
                    <td>{{ item.fullName }}</td>
                    <td>{{ item.username }}</td>
                    <td>{{ item.email }}</td>
                    <td v-if="isDraft">
                      <v-btn
                        color="red"
                        icon
                        :disabled="item.isOwner"
                        @click="removeUser(item)"
                      >
                        <v-icon>remove_circle</v-icon>
                      </v-btn>
                    </td>
                  </tr>
                </tbody>
              </template>
            </v-simple-table>
>>>>>>> 25acd187
          </v-skeleton-loader>
        </v-card-text>

        <v-card-actions class="justify-center">
          <v-btn class="mb-5 close-dlg" color="primary" @click="dialog = false">
            <span> {{ $t('trans.manageSubmissionUsers.close') }}</span>
          </v-btn>
        </v-card-actions>
      </v-card>

      <BaseDialog
        v-model="showDeleteDialog"
        type="CONTINUE"
        @close-dialog="showDeleteDialog = false"
        @continue-dialog="
          modifyPermissions(userToDelete.id, []);
          showDeleteDialog = false;
        "
      >
        <template #title>Remove {{ userToDelete.username }}</template>
        <template #text>
          {{ $t('trans.manageSubmissionUsers.removeUserWarningMsg1') }}
          <strong>{{ userToDelete.username }}</strong
          >? {{ $t('trans.manageSubmissionUsers.removeUserWarningMsg2') }}
        </template>
        <template #button-text-continue>
          <span>{{ $t('trans.manageSubmissionUsers.remove') }}</span>
        </template>
      </BaseDialog>
    </v-dialog>
  </span>
</template>

<script>
import { mapActions, mapGetters } from 'vuex';

import {
  FormPermissions,
  IdentityProviders,
  NotificationTypes,
  Regex,
} from '@src/utils/constants';
import { rbacService, userService } from '@src/services';

export default {
  name: 'ManageSubmissionUsers',
  props: {
    isDraft: {
      type: Boolean,
      required: true,
    },
    submissionId: {
      type: String,
      required: true,
    },
  },
  data() {
    return {
      dialog: false,
      isLoadingTable: true,
      showDeleteDialog: false,
      userTableList: [],
      userToDelete: {},

      // search box
      findUsers: null,
      isLoadingDropdown: false,
      selectedIdp: IdentityProviders.IDIR,
      userSearchResults: [],
      userSearchSelection: null,
    };
  },
  computed: {
    ...mapGetters('form', ['form']),
    ID_PROVIDERS() {
      return IdentityProviders;
    },
    autocompleteLabel() {
      return this.selectedIdp == IdentityProviders.IDIR
        ? this.$t('trans.manageSubmissionUsers.requiredFiled')
        : this.$t('trans.manageSubmissionUsers.exactEmailOrUsername');
    },
    items() {
      return this.userSearchResults;
    },
  },
  watch: {
    selectedIdp(newIdp, oldIdp) {
      if (newIdp !== oldIdp) {
        this.userSearchResults = [];
      }
    },
    // Get a list of user objects from database
    async findUsers(input) {
      if (!input) return;
      this.isLoadingDropdown = true;
      try {
        // The form's IDP (only support 1 at a time right now), blank is 'team' and should be IDIR
        let params = {};
        params.idpCode = this.selectedIdp;
        if (
          this.selectedIdp == IdentityProviders.BCEIDBASIC ||
          this.selectedIdp == IdentityProviders.BCEIDBUSINESS
        ) {
          if (input.length < 6)
            throw new Error(
              'Search input for BCeID username/email must be greater than 6 characters.'
            );
          if (input.includes('@')) {
            if (!new RegExp(Regex.EMAIL).test(input))
              throw new Error('Email searches for BCeID must be exact.');
            else params.email = input;
          } else {
            params.username = input;
          }
        } else {
          params.search = input;
        }
        const response = await userService.getUsers(params);
        this.userSearchResults = response.data;
      } catch (error) {
        // this.userSearchResults = [];
        console.error(`Error getting users: ${error}`); // eslint-disable-line no-console
      } finally {
        this.isLoadingDropdown = false;
      }
    },
  },
  created() {
    this.getSubmissionUsers();
  },
  methods: {
    ...mapActions('notifications', ['addNotification']),
    // show users in dropdown that have a text match on multiple properties
    addUser() {
      if (this.userSearchSelection) {
        const id = this.userSearchSelection.id;
        if (this.userTableList.some((u) => u.id === id)) {
          this.addNotification({
            ...NotificationTypes.WARNING,
            message: this.$t('trans.manageSubmissionUsers.remove', {
              username: this.userSearchSelection.username,
            }),
          });
        } else {
          this.modifyPermissions(id, [
            FormPermissions.SUBMISSION_UPDATE,
            FormPermissions.SUBMISSION_READ,
          ]);
        }
      }
      // reset search field
      this.userSearchSelection = null;
    },
    filterObject(item, queryText) {
      return Object.values(item)
        .filter((v) => v)
        .some((v) =>
          v.toLocaleLowerCase().includes(queryText.toLocaleLowerCase())
        );
    },
    async getSubmissionUsers() {
      this.isLoadingTable = true;
      try {
        const response = await rbacService.getSubmissionUsers({
          formSubmissionId: this.submissionId,
        });
        if (response.data) {
          this.userTableList = this.transformResponseToTable(response.data);
        }
      } catch (error) {
        this.addNotification({
          message: this.$t('trans.manageSubmissionUsers.getSubmissionUsersErr'),
          consoleError: this.$t(
            'trans.manageSubmissionUsers.getSubmissionUsersConsoleErr',
            { submissionId: this.submissionId, error: error }
          ),
        });
      } finally {
        this.isLoadingTable = false;
      }
    },
    async modifyPermissions(userId, permissions) {
      this.isLoadingTable = true;
      try {
        const selectedEmail = permissions.length
          ? this.userSearchSelection.email
          : this.userToDelete.email;
        // Add the selected user with read/update permissions on this submission
        const response = await rbacService.setSubmissionUserPermissions(
          { permissions: permissions },
          {
            formSubmissionId: this.submissionId,
            userId: userId,
            selectedUserEmail: selectedEmail,
          }
        );
        if (response.data) {
          this.userTableList = this.transformResponseToTable(response.data);
          this.addNotification({
            ...NotificationTypes.SUCCESS,
            message: permissions.length
              ? this.$t('trans.manageSubmissionUsers.sentInviteEmailTo') +
                `${selectedEmail}`
              : this.$t('trans.manageSubmissionUsers.sentUninvitedEmailTo') +
                `${selectedEmail}`,
          });
        }
      } catch (error) {
        this.addNotification({
          message: this.$t('trans.manageSubmissionUsers.updateUserErrMsg'),
          consoleError: this.$t(
            'trans.manageSubmissionUsers.updateUserErrMsg',
            { submissionId: this.submissionId, userId: userId, error: error }
          ),
        });
      } finally {
        this.isLoadingTable = false;
      }
    },
    removeUser(userRow) {
      this.userToDelete = userRow;
      this.showDeleteDialog = true;
    },
    transformResponseToTable(responseData) {
      return responseData
        .map((su) => {
          return {
            email: su.user.email,
            fullName: su.user.fullName,
            id: su.userId,
            isOwner: su.permissions.includes(FormPermissions.SUBMISSION_CREATE),
            username: su.user.username,
          };
        })
        .sort((a, b) => b.isOwner - a.isOwner);
    },
  },
<<<<<<< HEAD
=======
  watch: {
    selectedIdp(newIdp, oldIdp) {
      if (newIdp !== oldIdp) {
        this.userSearchResults = [];
      }
    },
    // Get a list of user objects from database
    async findUsers(input) {
      if (!input) return;
      this.isLoadingDropdown = true;
      try {
        // The form's IDP (only support 1 at a time right now), blank is 'team' and should be IDIR
        let params = {};
        params.idpCode = this.selectedIdp;
        if (
          this.selectedIdp == IdentityProviders.BCEIDBASIC ||
          this.selectedIdp == IdentityProviders.BCEIDBUSINESS
        ) {
          if (input.length < 6)
            throw new Error(
              this.$t('trans.manageSubmissionUsers.searchInputLength')
            );
          if (input.includes('@')) {
            if (!new RegExp(Regex.EMAIL).test(input))
              throw new Error(
                this.$t('trans.manageSubmissionUsers.exactBCEIDSearch')
              );
            else params.email = input;
          } else {
            params.username = input;
          }
        } else {
          params.search = input;
        }
        const response = await userService.getUsers(params);
        this.userSearchResults = response.data;
      } catch (error) {
        // this.userSearchResults = [];
        /* eslint-disable no-console */
        console.error(
          this.$t('trans.manageSubmissionUsers.getUsersErrMsg', {
            error: error,
          })
        ); // eslint-disable-line no-console
      } finally {
        this.isLoadingDropdown = false;
      }
    },
  },
  created() {
    this.getSubmissionUsers();
  },
>>>>>>> 25acd187
};
</script><|MERGE_RESOLUTION|>--- conflicted
+++ resolved
@@ -1,9 +1,14 @@
-<!-- eslint-disable vue/no-v-model-argument -->
 <template>
   <span>
-    <v-tooltip location="bottom">
-      <template #activator="{ props }">
-        <v-btn color="primary" icon v-bind="props" @click="dialog = true">
+    <v-tooltip bottom>
+      <template #activator="{ on, attrs }">
+        <v-btn
+          color="primary"
+          @click="dialog = true"
+          icon
+          v-bind="attrs"
+          v-on="on"
+        >
           <v-icon>group</v-icon>
         </v-btn>
       </template>
@@ -30,29 +35,19 @@
             <v-col cols="9">
               <form autocomplete="off">
                 <v-autocomplete
+                  autocomplete="autocomplete_off"
                   v-model="userSearchSelection"
-                  v-model:search="findUsers"
-                  :items="items"
-                  chips
-                  closable-chips
                   clearable
-                  item-title="fullName"
-                  density="compact"
-                  :customFilter="filterObject"
+                  dense
+                  :filter="filterObject"
                   hide-details
+                  :items="userSearchResults"
                   :label="autocompleteLabel"
                   :loading="isLoadingDropdown"
                   return-object
+                  :search-input.sync="findUsers"
                 >
                   <!-- no data -->
-<<<<<<< HEAD
-                  <template v-slot:no-data>
-                    <div class="px-2">
-                      Can't find someone? They may not have logged into
-                      CHEFS.<br />
-                      Kindly send them a link to CHEFS and ask them to log in.
-                    </div>
-=======
                   <template #no-data>
                     <div
                       class="px-2"
@@ -60,20 +55,36 @@
                         $t('trans.manageSubmissionUsers.userNotFoundErrMsg')
                       "
                     ></div>
->>>>>>> 25acd187
                   </template>
-                  <template v-slot:chip="{ props, item }">
-                    <v-chip v-bind="props" :text="item?.raw?.fullName"></v-chip>
+                  <!-- selected user -->
+                  <template #selection="data">
+                    <span
+                      v-bind="data.attrs"
+                      :input-value="data.selected"
+                      close
+                      @click="data.select"
+                    >
+                      {{ data.item.fullName }}
+                    </span>
                   </template>
-
                   <!-- users found in dropdown -->
-                  <template v-slot:item="{ props, item }">
-                    <v-list-item
-                      v-bind="props"
-                      :title="`${item?.raw?.fullName} (${item?.raw?.email})`"
-                      :subtitle="`${item?.raw?.username} (${item?.raw?.idpCode})`"
-                    >
-                    </v-list-item>
+                  <template #item="data">
+                    <template v-if="typeof data.item !== 'object'">
+                      <v-list-item-content v-text="data.item" />
+                    </template>
+                    <template v-else>
+                      <v-list-item-content>
+                        <v-list-item-title>
+                          {{ data.item.fullName }}
+                        </v-list-item-title>
+                        <v-list-item-subtitle>
+                          {{ data.item.username }} ({{ data.item.idpCode }})
+                        </v-list-item-subtitle>
+                        <v-list-item-subtitle>
+                          {{ data.item.email }}
+                        </v-list-item-subtitle>
+                      </v-list-item-content>
+                    </template>
                   </template>
                 </v-autocomplete>
               </form>
@@ -102,34 +113,6 @@
           </p>
 
           <v-skeleton-loader :loading="isLoadingTable" type="table-row">
-<<<<<<< HEAD
-            <v-table dense>
-              <thead>
-                <tr>
-                  <th class="text-left">Name</th>
-                  <th class="text-left">Username</th>
-                  <th class="text-left">Email</th>
-                  <th v-if="isDraft" class="text-left">Actions</th>
-                </tr>
-              </thead>
-              <tbody>
-                <tr v-for="item in userTableList" :key="item.id">
-                  <td>{{ item.fullName }}</td>
-                  <td>{{ item.username }}</td>
-                  <td>{{ item.email }}</td>
-                  <td v-if="isDraft">
-                    <v-btn
-                      color="red"
-                      :disabled="item.isOwner"
-                      @click="removeUser(item)"
-                      icon="mdi-minus-thick"
-                      size="x-small"
-                    ></v-btn>
-                  </td>
-                </tr>
-              </tbody>
-            </v-table>
-=======
             <v-simple-table dense>
               <template>
                 <thead>
@@ -167,7 +150,6 @@
                 </tbody>
               </template>
             </v-simple-table>
->>>>>>> 25acd187
           </v-skeleton-loader>
         </v-card-text>
 
@@ -209,8 +191,8 @@
   IdentityProviders,
   NotificationTypes,
   Regex,
-} from '@src/utils/constants';
-import { rbacService, userService } from '@src/services';
+} from '@/utils/constants';
+import { rbacService, userService } from '@/services';
 
 export default {
   name: 'ManageSubmissionUsers',
@@ -250,54 +232,6 @@
         ? this.$t('trans.manageSubmissionUsers.requiredFiled')
         : this.$t('trans.manageSubmissionUsers.exactEmailOrUsername');
     },
-    items() {
-      return this.userSearchResults;
-    },
-  },
-  watch: {
-    selectedIdp(newIdp, oldIdp) {
-      if (newIdp !== oldIdp) {
-        this.userSearchResults = [];
-      }
-    },
-    // Get a list of user objects from database
-    async findUsers(input) {
-      if (!input) return;
-      this.isLoadingDropdown = true;
-      try {
-        // The form's IDP (only support 1 at a time right now), blank is 'team' and should be IDIR
-        let params = {};
-        params.idpCode = this.selectedIdp;
-        if (
-          this.selectedIdp == IdentityProviders.BCEIDBASIC ||
-          this.selectedIdp == IdentityProviders.BCEIDBUSINESS
-        ) {
-          if (input.length < 6)
-            throw new Error(
-              'Search input for BCeID username/email must be greater than 6 characters.'
-            );
-          if (input.includes('@')) {
-            if (!new RegExp(Regex.EMAIL).test(input))
-              throw new Error('Email searches for BCeID must be exact.');
-            else params.email = input;
-          } else {
-            params.username = input;
-          }
-        } else {
-          params.search = input;
-        }
-        const response = await userService.getUsers(params);
-        this.userSearchResults = response.data;
-      } catch (error) {
-        // this.userSearchResults = [];
-        console.error(`Error getting users: ${error}`); // eslint-disable-line no-console
-      } finally {
-        this.isLoadingDropdown = false;
-      }
-    },
-  },
-  created() {
-    this.getSubmissionUsers();
   },
   methods: {
     ...mapActions('notifications', ['addNotification']),
@@ -406,8 +340,6 @@
         .sort((a, b) => b.isOwner - a.isOwner);
     },
   },
-<<<<<<< HEAD
-=======
   watch: {
     selectedIdp(newIdp, oldIdp) {
       if (newIdp !== oldIdp) {
@@ -460,6 +392,5 @@
   created() {
     this.getSubmissionUsers();
   },
->>>>>>> 25acd187
 };
 </script>