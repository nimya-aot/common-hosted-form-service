--- conflicted
+++ resolved
@@ -547,7 +547,6 @@
 
     //this method is used for autosave action
     async autosaveEventTrigger() {
-<<<<<<< HEAD
       if(this.enableAutosave) {
         if(this.newForm) {
           await this.setShowWarningDialog(true);
@@ -558,16 +557,6 @@
         }
         this.isSavedButtonClick=false;
         this.submitFormSchema();
-=======
-      this.isSavedButtonClick=false;
-      if(this.newForm) {
-
-        await this.setShowWarningDialog(true);
-        await this.setCanLogout(false);
-      } else {
-        await this.setShowWarningDialog(false);
-        await this.setCanLogout(true);
->>>>>>> 4afec5ee
       }
     },
 
