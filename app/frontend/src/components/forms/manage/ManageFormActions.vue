<script>
import { mapActions, mapState } from 'pinia';

import BaseDialog from '~/components/base/BaseDialog.vue';
import ShareForm from '~/components/forms/manage/ShareForm.vue';
import { useFormStore } from '~/store/form';

import { FormPermissions } from '~/utils/constants';

export default {
  components: {
    BaseDialog,
    ShareForm,
  },
  data() {
    return {
      showDeleteDialog: false,
    };
  },
  computed: {
    ...mapState(useFormStore, ['form', 'permissions', 'isRTL', 'lang']),
    canDeleteForm() {
      return this.permissions.includes(FormPermissions.FORM_DELETE);
    },
    canManageTeam() {
      return this.permissions.includes(FormPermissions.TEAM_UPDATE);
    },
    canViewSubmissions() {
      const perms = [
        FormPermissions.SUBMISSION_READ,
        FormPermissions.SUBMISSION_UPDATE,
      ];
      return this.permissions.some((p) => perms.includes(p));
    },
    isPublished() {
      return (
        this.form?.versions?.length &&
        this.form.versions.some((v) => v.published)
      );
    },
  },
  methods: {
    ...mapActions(useFormStore, ['deleteCurrentForm']),
    async deleteForm() {
      this.showDeleteDialog = false;
      await this.deleteCurrentForm();
      this.$router.push({ name: 'UserForms' });
    },
  },
};
</script>

<template>
  <div :class="{ 'dir-rtl': isRTL }">
    <span>
      <ShareForm :form-id="form.id" :warning="!isPublished" />
    </span>

    <span v-if="canViewSubmissions">
      <v-tooltip location="bottom">
        <template #activator="{ props }">
          <router-link :to="{ name: 'FormSubmissions', query: { f: form.id } }">
            <v-btn
              class="mx-1"
              color="primary"
              v-bind="props"
              size="x-small"
              density="default"
              icon="mdi:mdi-list-box-outline"
            />
          </router-link>
        </template>
        <span :lang="lang">{{
          $t('trans.manageFormActions.viewSubmissions')
        }}</span>
      </v-tooltip>
    </span>

    <span v-if="canManageTeam">
      <v-tooltip location="bottom">
        <template #activator="{ props }">
          <router-link :to="{ name: 'FormTeams', query: { f: form.id } }">
            <v-btn
              class="mx-1"
              color="primary"
              v-bind="props"
              size="x-small"
              density="default"
              icon="mdi:mdi-account-multiple"
            />
          </router-link>
        </template>
        <span :lang="lang">{{
          $t('trans.manageFormActions.teamManagement')
        }}</span>
      </v-tooltip>
    </span>

    <span v-if="canManageEmail">
      <v-tooltip bottom>
        <template #activator="{ on, attrs }">
          <router-link :to="{ name: 'FormEmails', query: { f: form.id } }">
            <v-btn class="mx-1" color="primary" icon v-bind="attrs" v-on="on">
              <v-icon>email</v-icon>
            </v-btn>
          </router-link>
        </template>
        <span :lang="lang">
          {{ $t('trans.manageFormActions.emailManagement')
          }}<font-awesome-icon
            icon="fa-solid fa-flask"
            color="primary"
            class="ml-3"
            :class="{ 'mr-2': isRTL }"
          />
        </span>
      </v-tooltip>
    </span>

    <span v-if="canDeleteForm">
      <v-tooltip location="bottom">
        <template #activator="{ props }">
          <v-btn
            class="mx-1"
            color="red"
            v-bind="props"
            size="x-small"
            density="default"
            icon="mdi:mdi-delete"
            @click="showDeleteDialog = true"
          />
        </template>
        <span
          ><span :lang="lang">{{
            $t('trans.manageFormActions.deleteForm')
          }}</span></span
        >
      </v-tooltip>

      <BaseDialog
        v-model="showDeleteDialog"
        type="CONTINUE"
        @close-dialog="showDeleteDialog = false"
        @continue-dialog="deleteForm"
      >
        <template #title
          ><span :lang="lang">
            {{ $t('trans.manageFormActions.confirmDeletion') }}
          </span></template
        >
        <template #text>
          <span :lang="lang"
            >{{ $t('trans.manageFormActions.deleteMessageA') }}
            <strong>{{ form.name }}</strong
            >? {{ $t('trans.manageFormActions.deleteMessageB') }}
          </span>
        </template>
        <template #button-text-continue>
          <span :lang="lang">{{
            $t('trans.manageFormActions.deleteForm')
          }}</span>
        </template>
      </BaseDialog>
    </span>
  </div>
<<<<<<< HEAD
</template>
=======
</template>

<script>
import { mapGetters, mapActions } from 'vuex';

import { FormPermissions } from '@/utils/constants';
import ShareForm from '@/components/forms/manage/ShareForm.vue';

export default {
  name: 'ManageFormActions',
  components: { ShareForm },
  data() {
    return {
      showDeleteDialog: false,
    };
  },
  computed: {
    ...mapGetters('form', ['form', 'permissions', 'isRTL', 'lang']),
    // Permission checks
    canDeleteForm() {
      return this.permissions.includes(FormPermissions.FORM_DELETE);
    },
    canManageEmail() {
      return this.permissions.includes(FormPermissions.EMAIL_TEMPLATE_UPDATE);
    },
    canManageTeam() {
      return this.permissions.includes(FormPermissions.TEAM_UPDATE);
    },
    canViewSubmissions() {
      const perms = [
        FormPermissions.SUBMISSION_READ,
        FormPermissions.SUBMISSION_UPDATE,
      ];
      return this.permissions.some((p) => perms.includes(p));
    },
    isPublished() {
      return (
        this.form.versions &&
        this.form.versions.length &&
        this.form.versions.some((v) => v.published)
      );
    },
  },
  methods: {
    ...mapActions('form', ['deleteCurrentForm']),
    deleteForm() {
      this.showDeleteDialog = false;
      this.deleteCurrentForm();
      this.$router.push({
        name: 'UserForms',
      });
    },
  },
};
</script>
>>>>>>> 6f6761b0
<|MERGE_RESOLUTION|>--- conflicted
+++ resolved
@@ -21,6 +21,9 @@
     ...mapState(useFormStore, ['form', 'permissions', 'isRTL', 'lang']),
     canDeleteForm() {
       return this.permissions.includes(FormPermissions.FORM_DELETE);
+    },
+    canManageEmail() {
+      return this.permissions.includes(FormPermissions.EMAIL_TEMPLATE_UPDATE);
     },
     canManageTeam() {
       return this.permissions.includes(FormPermissions.TEAM_UPDATE);
@@ -97,21 +100,27 @@
     </span>
 
     <span v-if="canManageEmail">
-      <v-tooltip bottom>
-        <template #activator="{ on, attrs }">
+      <v-tooltip location="bottom">
+        <template #activator="{ props }">
           <router-link :to="{ name: 'FormEmails', query: { f: form.id } }">
-            <v-btn class="mx-1" color="primary" icon v-bind="attrs" v-on="on">
-              <v-icon>email</v-icon>
-            </v-btn>
+            <v-btn
+              class="mx-1"
+              color="primary"
+              v-bind="props"
+              size="x-small"
+              density="default"
+              icon="mdi:mdi-email"
+            />
           </router-link>
         </template>
         <span :lang="lang">
-          {{ $t('trans.manageFormActions.emailManagement')
-          }}<font-awesome-icon
-            icon="fa-solid fa-flask"
+          {{ $t('trans.manageFormActions.emailManagement') }}
+          <v-icon
             color="primary"
             class="ml-3"
             :class="{ 'mr-2': isRTL }"
+            v-bind="props"
+            icon="mdi:mdi-flask"
           />
         </span>
       </v-tooltip>
@@ -163,62 +172,4 @@
       </BaseDialog>
     </span>
   </div>
-<<<<<<< HEAD
-</template>
-=======
-</template>
-
-<script>
-import { mapGetters, mapActions } from 'vuex';
-
-import { FormPermissions } from '@/utils/constants';
-import ShareForm from '@/components/forms/manage/ShareForm.vue';
-
-export default {
-  name: 'ManageFormActions',
-  components: { ShareForm },
-  data() {
-    return {
-      showDeleteDialog: false,
-    };
-  },
-  computed: {
-    ...mapGetters('form', ['form', 'permissions', 'isRTL', 'lang']),
-    // Permission checks
-    canDeleteForm() {
-      return this.permissions.includes(FormPermissions.FORM_DELETE);
-    },
-    canManageEmail() {
-      return this.permissions.includes(FormPermissions.EMAIL_TEMPLATE_UPDATE);
-    },
-    canManageTeam() {
-      return this.permissions.includes(FormPermissions.TEAM_UPDATE);
-    },
-    canViewSubmissions() {
-      const perms = [
-        FormPermissions.SUBMISSION_READ,
-        FormPermissions.SUBMISSION_UPDATE,
-      ];
-      return this.permissions.some((p) => perms.includes(p));
-    },
-    isPublished() {
-      return (
-        this.form.versions &&
-        this.form.versions.length &&
-        this.form.versions.some((v) => v.published)
-      );
-    },
-  },
-  methods: {
-    ...mapActions('form', ['deleteCurrentForm']),
-    deleteForm() {
-      this.showDeleteDialog = false;
-      this.deleteCurrentForm();
-      this.$router.push({
-        name: 'UserForms',
-      });
-    },
-  },
-};
-</script>
->>>>>>> 6f6761b0
+</template>