--- conflicted
+++ resolved
@@ -1,10 +1,5 @@
 # test mode env settings
 # should generally only run when npm run tests is executed (ie, not actually in the "test" server)
-<<<<<<< HEAD
 VUE_APP_FRONTEND_BASEPATH=/app
 VUE_APP_TITLE=Common Hosted Forms - TEST
-=======
-
-VUE_APP_TITLE=Common Hosted Forms - TEST
-VUE_APP_CONTACT=submit.digital@gov.bc.ca
->>>>>>> 8dd27443
+VUE_APP_CONTACT=submit.digital@gov.bc.ca