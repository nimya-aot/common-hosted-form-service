<template>
  <v-skeleton-loader :loading="loading" type="list-item-two-line">
    <v-row no-gutters>
      <v-col cols="12" sm="6">
        <h2 class="note-heading">{{ $t('trans.notesPanel.notes') }}</h2>
      </v-col>
      <v-col cols="12" sm="6" class="text-sm-right">
        <v-tooltip location="bottom">
          <template #activator="{ props }">
            <v-btn
              class="mx-1"
              color="primary"
              icon
              v-bind="props"
              @click="showNoteField = true"
            >
              <v-icon>add_circle</v-icon>
            </v-btn>
          </template>
          <span>{{ $t('trans.notesPanel.addNewNote') }}</span>
        </v-tooltip>
      </v-col>
    </v-row>

    <v-form v-if="showNoteField">
      <label>{{ $t('trans.notesPanel.note') }}</label>
      <v-textarea
        v-model="newNote"
        :rules="[
          (v) => v.length <= 4000 || this.$t('trans.notesPanel.maxChars'),
        ]"
        counter
        auto-grow
        density="compact"
        variant="outlined"
        solid
      />
      <v-row>
        <v-col cols="12" sm="6" xl="4">
<<<<<<< HEAD
          <v-btn
            block
            color="primary"
            variant="outlined"
            @click="showNoteField = false"
          >
            <span>Cancel</span>
=======
          <v-btn block color="primary" @click="showNoteField = false" outlined>
            <span>{{ $t('trans.notesPanel.cancel') }}</span>
>>>>>>> 25acd187
          </v-btn>
        </v-col>
        <v-col cols="12" sm="6" xl="4" order="first" order-sm="last">
          <v-btn
            block
            color="primary"
            data-test="btn-add-note"
            :disabled="!newNote"
            @click="addNote"
          >
            <span>{{ $t('trans.notesPanel.addNote') }}</span>
          </v-btn>
        </v-col>
      </v-row>
    </v-form>

    <ul class="mt-5">
      <li v-for="note in notes" :key="note.noteId" class="mb-2">
        <strong>
          {{ $filters.formatDateLong(note.createdAt) }} -
          {{ note.createdBy }}
        </strong>
        <br />
        {{ note.note }}
      </li>
    </ul>
  </v-skeleton-loader>
</template>

<script>
import { mapActions } from 'vuex';

import { formService, rbacService } from '@src/services';

export default {
  name: 'NotesPanel',
  props: {
    submissionId: {
      type: String,
      required: true,
    },
  },
  data() {
    return {
      historyDialog: false,
      loading: true,
      newNote: '',
      notes: [],
      showNoteField: false,
    };
  },
  mounted() {
    this.getNotes();
  },
  methods: {
    ...mapActions('notifications', ['addNotification']),
    async addNote() {
      try {
        const user = await rbacService.getCurrentUser();
        const body = {
          note: this.newNote,
          userId: user.data.id,
        };
        const response = await formService.addNote(this.submissionId, body);
        if (!response.data) {
          throw new Error(this.$t('trans.notesPanel.noResponseErr'));
        }
        this.showNoteField = false;
        this.newNote = '';
        this.getNotes();
      } catch (error) {
        this.addNotification({
          message: this.$t('trans.notesPanel.errorMesg'),
          consoleError: this.$t('trans.notesPanel.consoleErrMsg') + `${error}`,
        });
      }
    },
    async getNotes() {
      this.loading = true;
      try {
        const response = await formService.getSubmissionNotes(
          this.submissionId
        );
        this.notes = response.data;
      } catch (error) {
        this.addNotification({
          message: this.$t('trans.notesPanel.errorMesg'),
          consoleError:
            this.$t('trans.notesPanel.fetchConsoleErrMsg') +
            `${this.submissionId}: ${error}`,
        });
      } finally {
        this.loading = false;
      }
    },
  },
};
</script>

<style lang="scss" scoped>
.note-heading {
  color: #003366;
}
</style><|MERGE_RESOLUTION|>--- conflicted
+++ resolved
@@ -5,14 +5,15 @@
         <h2 class="note-heading">{{ $t('trans.notesPanel.notes') }}</h2>
       </v-col>
       <v-col cols="12" sm="6" class="text-sm-right">
-        <v-tooltip location="bottom">
-          <template #activator="{ props }">
+        <v-tooltip bottom>
+          <template #activator="{ on, attrs }">
             <v-btn
               class="mx-1"
+              @click="showNoteField = true"
               color="primary"
               icon
-              v-bind="props"
-              @click="showNoteField = true"
+              v-bind="attrs"
+              v-on="on"
             >
               <v-icon>add_circle</v-icon>
             </v-btn>
@@ -31,24 +32,15 @@
         ]"
         counter
         auto-grow
-        density="compact"
-        variant="outlined"
+        dense
+        flat
+        outlined
         solid
       />
       <v-row>
         <v-col cols="12" sm="6" xl="4">
-<<<<<<< HEAD
-          <v-btn
-            block
-            color="primary"
-            variant="outlined"
-            @click="showNoteField = false"
-          >
-            <span>Cancel</span>
-=======
           <v-btn block color="primary" @click="showNoteField = false" outlined>
             <span>{{ $t('trans.notesPanel.cancel') }}</span>
->>>>>>> 25acd187
           </v-btn>
         </v-col>
         <v-col cols="12" sm="6" xl="4" order="first" order-sm="last">
@@ -66,9 +58,9 @@
     </v-form>
 
     <ul class="mt-5">
-      <li v-for="note in notes" :key="note.noteId" class="mb-2">
+      <li class="mb-2" v-for="note in notes" :key="note.noteId">
         <strong>
-          {{ $filters.formatDateLong(note.createdAt) }} -
+          {{ note.createdAt | formatDateLong }} -
           {{ note.createdBy }}
         </strong>
         <br />
@@ -81,7 +73,7 @@
 <script>
 import { mapActions } from 'vuex';
 
-import { formService, rbacService } from '@src/services';
+import { formService, rbacService } from '@/services';
 
 export default {
   name: 'NotesPanel',
@@ -99,9 +91,6 @@
       notes: [],
       showNoteField: false,
     };
-  },
-  mounted() {
-    this.getNotes();
   },
   methods: {
     ...mapActions('notifications', ['addNotification']),
@@ -145,6 +134,9 @@
       }
     },
   },
+  mounted() {
+    this.getNotes();
+  },
 };
 </script>
 
