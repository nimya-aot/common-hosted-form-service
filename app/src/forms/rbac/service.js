--- conflicted
+++ resolved
@@ -226,16 +226,7 @@
       throw err;
     }
   },
-  removeMultiUsers: async(formId, data) => {
-
-<<<<<<< HEAD
-  /*
-  *
-  * @param data An array of roles being applied to a user id for a form id
-  * @param currentUser A user that contains an array of form objects and the roles
-  *                     that user has for that form.
-  */
-=======
+  removeMultiUsers: async(userId, formId, data, currentUser) => {
     // create the batch and insert...
     if (Array.isArray(data) && data.length!==0 && formId) {
       let trx;
@@ -256,7 +247,12 @@
       }
     }
   },
->>>>>>> 2a3e18fe
+  /*
+  *
+  * @param data An array of roles being applied to a user id for a form id
+  * @param currentUser A user that contains an array of form objects and the roles
+  *                     that user has for that form.
+  */
   setUserForms: async (userId, formId, data, currentUser) => {
     // check this in middleware? 422 in valid params
     if (!userId || 0 === userId.length) {
