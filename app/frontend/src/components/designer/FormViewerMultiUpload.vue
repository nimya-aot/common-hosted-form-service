--- conflicted
+++ resolved
@@ -8,116 +8,6 @@
 import { useFormStore } from '~/store/form';
 import { useNotificationStore } from '~/store/notification';
 
-<<<<<<< HEAD
-=======
-        <v-file-input
-          class="drop-zone__input"
-          ref="file"
-          accept=".json"
-          type="file"
-          @change="addFile($event, 1)"
-          name="file"
-          :label="this.$t('trans.formViewerMultiUpload.chooseAFile')"
-          show-size
-          :lang="lang"
-        >
-        </v-file-input>
-      </div>
-      <div v-if="file" class="worker-zone">
-        <div class="wz-top">
-          <v-progress-linear
-            v-model="value"
-            class="loading"
-            rounded
-            height="15"
-          >
-            <template v-slot:default="{ value }">
-              <strong>{{ value }}% </strong>
-            </template>
-          </v-progress-linear>
-          <v-row class="fileinfo">
-            <v-col cols="12" md="12">
-              <label class="label-left" v-bind:title="file.name">{{
-                fileName
-              }}</label>
-              <label class="label-right"
-                >{{ fileSize }}
-                <p v-if="index > 0 && Json.length > 0">
-                  {{ index + '/' + Json.length }}
-                </p>
-              </label>
-            </v-col>
-          </v-row>
-        </div>
-        <v-row class="p-1">
-          <v-col
-            cols="12"
-            md="12"
-            class="message-block"
-            v-if="!progress && response.upload_state == 10"
-          >
-            <hr v-if="response.error" />
-            <span>Report: </span>
-            <p :class="txt_color">
-              <v-icon v-if="response.error" color="red">close</v-icon>
-              <v-icon v-if="!response.error" color="green">check</v-icon>
-              {{ response.message }}
-            </p>
-          </v-col>
-          <v-col cols="12" md="12">
-            <p
-              style="text-align: justify; line-height: 1.2"
-              v-if="response.error && response.response.length > 0"
-              :lang="lang"
-            >
-              {{ this.$t('trans.formViewerMultiUpload.downloadDraftSubmns') }}
-              <br />
-              <span class="link">
-                <vue-blob-json-csv
-                  tag-name="b"
-                  file-type="csv"
-                  :file-name="response.file_name"
-                  :title="this.$t('trans.formViewerMultiUpload.downloadReport')"
-                  :data="response.response"
-                  :confirm="
-                    this.$t('trans.formViewerMultiUpload.doYouWantToDownload')
-                  "
-                  :lang="lang"
-                />
-                <v-icon class="mr-1" color="#003366">download</v-icon>
-              </span>
-            </p>
-          </v-col>
-          <v-col
-            cols="12"
-            md="12"
-            v-if="
-              file &&
-              !progress &&
-              response.error &&
-              response.response.length > 0
-            "
-          >
-            <span class="m-1 pull-right">
-              <v-btn @click="resetUpload" color="primary">
-                <span :lang="lang">{{
-                  this.$t('trans.formViewerMultiUpload.uploadNewFile')
-                }}</span>
-              </v-btn>
-            </span>
-          </v-col>
-        </v-row>
-      </div>
-    </v-row>
-    <v-row id="validateForm" class="displayNone"></v-row>
-  </div>
-</template>
-<script>
-import { mapActions, mapGetters } from 'vuex';
-import { Formio, Utils } from 'vue-formio';
-// import { nextTick } from 'process';
-import _ from 'lodash';
->>>>>>> eaf4ad7c
 export default {
   components: {
     BaseInfoCard,
