--- conflicted
+++ resolved
@@ -1,16 +1,12 @@
-import { formService } from '@src/services';
-import store from '@src/store';
+import { formService } from '@/services';
+import store from '@/store';
 import {
   FormPermissions,
   FormManagePermissions,
   IdentityMode,
   IdentityProviders,
-<<<<<<< HEAD
-} from '@src/utils/constants';
-=======
 } from '@/utils/constants';
 import i18n from '@/internationalization';
->>>>>>> 25acd187
 
 //
 // Utility Functions for determining permissions
