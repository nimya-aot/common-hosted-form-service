--- conflicted
+++ resolved
@@ -45,10 +45,7 @@
 //
 function helperTwoColumn() {
   cy.contains('span', 'Layout & Static Content').click();
-<<<<<<< HEAD
-=======
   //cy.get('[href="#2Column"]').click();
->>>>>>> 1d41e21c
   cy.contains('span', 'Layout & Static Content').click();
   cy.get('[href="#2Column"]').click();
 
