<<<<<<< HEAD
import { mount } from '@vue/test-utils';
import { describe, expect, it } from 'vitest';
=======
import { createLocalVue, shallowMount } from '@vue/test-utils';
import Preview from '@/views/form/Preview.vue';
import i18n from '@/internationalization';
import Vuex from 'vuex';

const localVue = createLocalVue();
localVue.use(Vuex);
>>>>>>> 49017c6d

import Preview from '~/views/form/Preview.vue';

describe('Preview.vue', () => {
  const mockisRTLGetter = jest.fn();
  let store;
  beforeEach(() => {
    store = new Vuex.Store({
      modules: {
        form: {
          namespaced: true,
          getters: {
            isRTL: mockisRTLGetter,
          },
        },
      },
    });
  });
  it('renders', () => {
<<<<<<< HEAD
    const wrapper = mount(Preview, {
      props: {
        f: 'f',
        d: 'd',
        v: 'v',
      },
      global: {
        stubs: {
          BaseSecure: {
            name: 'BaseSecure',
            template: '<div class="base-secure-stub"><slot /></div>',
          },
          FormViewer: true,
          VTooltip: {
            name: 'VTooltip',
            template: '<div class="v-tooltip-stub"><slot /></div>',
          },
        },
      },
=======
    const wrapper = shallowMount(Preview, {
      localVue,
      stubs: ['BaseSecure', 'FormViewer'],
      i18n,
      store
>>>>>>> 49017c6d
    });

    expect(wrapper.html()).toMatch('base-secure');
    expect(wrapper.html()).toMatch('PREVIEW');
    expect(wrapper.html()).toMatch(
      'This shows a preview of the form version design and behaviour as your submitters will see it. You cannot submit the form from this page.'
    );
    expect(wrapper.html()).toMatch('form-viewer');
  });
});<|MERGE_RESOLUTION|>--- conflicted
+++ resolved
@@ -1,15 +1,5 @@
-<<<<<<< HEAD
 import { mount } from '@vue/test-utils';
 import { describe, expect, it } from 'vitest';
-=======
-import { createLocalVue, shallowMount } from '@vue/test-utils';
-import Preview from '@/views/form/Preview.vue';
-import i18n from '@/internationalization';
-import Vuex from 'vuex';
-
-const localVue = createLocalVue();
-localVue.use(Vuex);
->>>>>>> 49017c6d
 
 import Preview from '~/views/form/Preview.vue';
 
@@ -29,7 +19,6 @@
     });
   });
   it('renders', () => {
-<<<<<<< HEAD
     const wrapper = mount(Preview, {
       props: {
         f: 'f',
@@ -49,13 +38,6 @@
           },
         },
       },
-=======
-    const wrapper = shallowMount(Preview, {
-      localVue,
-      stubs: ['BaseSecure', 'FormViewer'],
-      i18n,
-      store
->>>>>>> 49017c6d
     });
 
     expect(wrapper.html()).toMatch('base-secure');
