<template>
  <div>
    <h3>{{ user.fullName }}</h3>
    <h4>{{ $t('trans.administerUser.userDetails') }}</h4>
    <pre>{{ user }}</pre>

<<<<<<< HEAD
    <v-btn
      color="primary"
      variant="text"
      size="small"
      :href="userUrl"
      target="_blank"
    >
      <span>Open SSO console</span>
=======
    <v-btn color="primary" text small :href="userUrl" target="_blank">
      <span>{{ $t('trans.administerUser.openSSOConsole') }}</span>
>>>>>>> 25acd187
    </v-btn>
  </div>
</template>

<script>
import { mapActions, mapGetters } from 'vuex';

export default {
  name: 'AdministerUser',
  props: {
    userId: {
      type: String,
      required: true,
    },
  },
  computed: {
    ...mapGetters('admin', ['user']),
    userUrl() {
      return `${this.$config.keycloak.serverUrl}/admin/${this.$config.keycloak.realm}/console/#/realms/${this.$config.keycloak.realm}/users/${this.user.keycloakId}`;
    },
  },
  async mounted() {
    await this.readUser(this.userId);
  },
  methods: {
    ...mapActions('admin', ['readUser']),
  },
};
</script><|MERGE_RESOLUTION|>--- conflicted
+++ resolved
@@ -4,19 +4,8 @@
     <h4>{{ $t('trans.administerUser.userDetails') }}</h4>
     <pre>{{ user }}</pre>
 
-<<<<<<< HEAD
-    <v-btn
-      color="primary"
-      variant="text"
-      size="small"
-      :href="userUrl"
-      target="_blank"
-    >
-      <span>Open SSO console</span>
-=======
     <v-btn color="primary" text small :href="userUrl" target="_blank">
       <span>{{ $t('trans.administerUser.openSSOConsole') }}</span>
->>>>>>> 25acd187
     </v-btn>
   </div>
 </template>
@@ -38,11 +27,11 @@
       return `${this.$config.keycloak.serverUrl}/admin/${this.$config.keycloak.realm}/console/#/realms/${this.$config.keycloak.realm}/users/${this.user.keycloakId}`;
     },
   },
+  methods: {
+    ...mapActions('admin', ['readUser']),
+  },
   async mounted() {
     await this.readUser(this.userId);
   },
-  methods: {
-    ...mapActions('admin', ['readUser']),
-  },
 };
 </script>