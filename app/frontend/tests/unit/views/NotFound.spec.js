--- conflicted
+++ resolved
@@ -1,20 +1,7 @@
-<<<<<<< HEAD
 import { mount } from '@vue/test-utils';
 import { describe, expect, it } from 'vitest';
 
 import NotFound from '~/views/NotFound.vue';
-=======
-import { createLocalVue, shallowMount } from '@vue/test-utils';
-import VueRouter from 'vue-router';
-import i18n from '@/internationalization';
-import Vuex from 'vuex';
-import NotFound from '@/views/NotFound.vue';
-
-const localVue = createLocalVue();
-
-localVue.use(VueRouter);
-localVue.use(Vuex);
->>>>>>> 49017c6d
 
 describe('NotFound.vue', () => {
 
@@ -34,20 +21,12 @@
   });
 
   it('renders', () => {
-<<<<<<< HEAD
     const wrapper = mount(NotFound, {
       global: {
         stubs: {
           RouterLink: true,
         },
       },
-=======
-    const wrapper = shallowMount(NotFound, {
-      localVue,
-      stubs: ['router-link'],
-      i18n,
-      store
->>>>>>> 49017c6d
     });
 
     expect(wrapper.text()).toMatch('404: Page not found. :(');
