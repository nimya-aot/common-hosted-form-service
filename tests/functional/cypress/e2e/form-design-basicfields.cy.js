--- conflicted
+++ resolved
@@ -243,23 +243,17 @@
         
         cy.get('button').contains('Save').click();
       });
-<<<<<<< HEAD
+
       cy.waitForLoad();
       cy.waitForLoad();
       //Remove a component
       cy.get('[ref=removeComponent]').then($el => {
-=======
-      //cy.get('[ref=removeComponent]').then($el => {
->>>>>>> a3bbe412
-
-       // const rem=$el[11];
-        //rem.click();
-        
-<<<<<<< HEAD
+
+        const rem=$el[11];
+        rem.click();
+        
+
       });
-=======
-        //});
->>>>>>> a3bbe412
 
       cy.waitForLoad();
       cy.waitForLoad();
