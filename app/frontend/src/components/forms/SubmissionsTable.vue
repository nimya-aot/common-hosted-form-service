--- conflicted
+++ resolved
@@ -1,289 +1,3 @@
-<<<<<<< HEAD
-=======
-<template>
-  <div>
-    <v-row class="mt-6" no-gutters>
-      <!-- page title -->
-      <v-col cols="12" sm="6" order="2" order-sm="1">
-        <h1>Submissions</h1>
-      </v-col>
-      <!-- buttons -->
-      <v-col class="text-right" cols="12" sm="6" order="1" order-sm="2">
-        <span v-if="checkFormManage">
-          <v-tooltip bottom>
-            <template #activator="{ on, attrs }">
-              <v-btn
-                @click="showColumnsDialog = true"
-                class="mx-1"
-                color="primary"
-                icon
-                v-bind="attrs"
-                v-on="on"
-              >
-                <v-icon>view_column</v-icon>
-              </v-btn>
-            </template>
-            <span>{{ $t('trans.submissionsTable.selectColumns') }}</span>
-          </v-tooltip>
-          <v-tooltip bottom>
-            <template #activator="{ on, attrs }">
-              <router-link :to="{ name: 'FormManage', query: { f: formId } }">
-                <v-btn
-                  class="mx-1"
-                  color="primary"
-                  :disabled="!formId"
-                  icon
-                  v-bind="attrs"
-                  v-on="on"
-                >
-                  <v-icon>settings</v-icon>
-                </v-btn>
-              </router-link>
-            </template>
-            <span>{{ $t('trans.submissionsTable.manageForm') }}</span>
-          </v-tooltip>
-          <v-tooltip bottom>
-            <template #activator="{ on, attrs }">
-              <router-link
-                :to="{ name: 'SubmissionsExport', query: { f: formId } }"
-              >
-                <v-btn
-                  class="mx-1"
-                  color="primary"
-                  icon
-                  v-bind="attrs"
-                  v-on="on"
-                >
-                  <v-icon>get_app</v-icon>
-                </v-btn>
-              </router-link>
-            </template>
-            <span>{{ $t('trans.submissionsTable.submissionsToFiles') }}</span>
-          </v-tooltip>
-        </span>
-      </v-col>
-    </v-row>
-
-    <v-row no-gutters>
-      <v-spacer />
-      <v-col cols="4" sm="4">
-        <v-checkbox
-          class="pl-3"
-          v-model="deletedOnly"
-          :label="$t('trans.submissionsTable.showDeletedSubmissions')"
-          @click="refreshSubmissions"
-        />
-      </v-col>
-      <v-col cols="4" sm="4">
-        <v-checkbox
-          class="pl-3"
-          v-model="currentUserOnly"
-          :label="$t('trans.submissionsTable.showMySubmissions')"
-          @click="refreshSubmissions"
-        />
-      </v-col>
-      <v-col cols="12" sm="4">
-        <!-- search input -->
-        <div class="submissions-search">
-          <v-text-field
-            v-model="search"
-            append-icon="mdi-magnify"
-            :label="$t('trans.submissionsTable.search')"
-            single-line
-            hide-details
-            class="pb-5"
-          />
-        </div>
-      </v-col>
-    </v-row>
-
-    <!-- table header -->
-    <v-data-table
-      class="submissions-table"
-      :headers="HEADERS"
-      item-key="submissionId"
-      :items="submissionTable"
-      :search="search"
-      :loading="loading"
-      :show-select="!switchSubmissionView"
-      v-model="selectedSubmissions"
-      :loading-text="$t('trans.submissionsTable.loadingText')"
-      :no-data-text="$t('trans.submissionsTable.noDataText')"
-    >
-      <template v-slot:[`header.event`]>
-        <span v-if="!deletedOnly">
-          <v-btn
-            @click="(showDeleteDialog = true), (singleSubmissionDelete = false)"
-            color="red"
-            :disabled="selectedSubmissions.length === 0"
-            icon
-          >
-            <v-tooltip bottom>
-              <template v-slot:activator="{ on, attrs }">
-                <v-icon color="red" dark v-bind="attrs" v-on="on"
-                  >remove_circle</v-icon
-                >
-              </template>
-              <span>{{
-                $t('trans.submissionsTable.delSelectedSubmissions')
-              }}</span>
-            </v-tooltip>
-          </v-btn>
-        </span>
-        <span v-if="deletedOnly">
-          <v-btn
-            @click="
-              (showRestoreDialog = true), (singleSubmissionRestore = false)
-            "
-            color="red"
-            :disabled="selectedSubmissions.length === 0"
-            icon
-          >
-            <v-tooltip bottom>
-              <template v-slot:activator="{ on, attrs }">
-                <v-icon color="green" dark v-bind="attrs" v-on="on"
-                  >restore_from_trash</v-icon
-                >
-              </template>
-              <span>{{
-                $t('trans.submissionsTable.resSelectedSubmissions')
-              }}</span>
-            </v-tooltip>
-          </v-btn>
-        </span>
-      </template>
-
-      <template #[`item.date`]="{ item }">
-        {{ item.date | formatDateLong }}
-      </template>
-      <template #[`item.status`]="{ item }">
-        {{ item.status }}
-      </template>
-      <template #[`item.lateEntry`]="{ item }">
-        {{
-          item.lateEntry === true
-            ? $t('trans.submissionsTable.yes')
-            : $t('trans.submissionsTable.no')
-        }}
-      </template>
-      <template #[`item.actions`]="{ item }">
-        <v-tooltip bottom>
-          <template #activator="{ on, attrs }">
-            <router-link
-              :to="{
-                name: 'FormView',
-                query: {
-                  s: item.submissionId,
-                },
-              }"
-            >
-              <v-btn color="primary" icon v-bind="attrs" v-on="on">
-                <v-icon>remove_red_eye</v-icon>
-              </v-btn>
-            </router-link>
-          </template>
-          <span>{{ $t('trans.submissionsTable.viewSubmission') }}</span>
-        </v-tooltip>
-      </template>
-      <template #[`item.event`]="{ item }">
-        <span>
-          <v-tooltip bottom v-if="!item.deleted">
-            <template #activator="{ on, attrs }">
-              <v-btn
-                @click="
-                  (showDeleteDialog = true),
-                    (deleteItem = item),
-                    (singleSubmissionDelete = true)
-                "
-                color="red"
-                icon
-                v-bind="attrs"
-                v-on="on"
-              >
-                <v-icon>remove_circle</v-icon>
-              </v-btn>
-            </template>
-            <span>{{ $t('trans.submissionsTable.deleteSubmission') }}</span>
-          </v-tooltip>
-        </span>
-        <span v-if="item.deleted">
-          <v-tooltip bottom>
-            <template #activator="{ on, attrs }">
-              <v-btn
-                @click="
-                  restoreItem = item;
-                  showRestoreDialog = true;
-                  singleSubmissionRestore = true;
-                "
-                color="green"
-                icon
-                v-bind="attrs"
-                v-on="on"
-              >
-                <v-icon>restore_from_trash</v-icon>
-              </v-btn>
-            </template>
-            <span>{{ $t('trans.submissionsTable.restore') }}</span>
-          </v-tooltip>
-        </span>
-      </template>
-    </v-data-table>
-
-    <BaseDialog
-      v-model="showDeleteDialog"
-      type="CONTINUE"
-      @close-dialog="showDeleteDialog = false"
-      @continue-dialog="delSub"
-    >
-      <template #title>Confirm Deletion</template>
-      <template #text>
-        {{ singleSubmissionDelete ? singleDeleteMessage : multiDeleteMessage }}
-      </template>
-      <template #button-text-continue>
-        <span>{{ $t('trans.submissionsTable.delete') }}</span>
-      </template>
-    </BaseDialog>
-    <BaseDialog
-      v-model="showRestoreDialog"
-      type="CONTINUE"
-      @close-dialog="showRestoreDialog = false"
-      @continue-dialog="restoreSub"
-    >
-      <template #title>{{
-        $t('trans.submissionsTable.confirmRestoration')
-      }}</template>
-      <template #text>
-        {{
-          singleSubmissionRestore ? singleRestoreMessage : multiRestoreMessage
-        }}
-      </template>
-      <template #button-text-continue>
-        <span>{{ $t('trans.submissionsTable.restore') }}</span>
-      </template>
-    </BaseDialog>
-
-    <v-dialog v-model="showColumnsDialog" width="700">
-      <BaseFilter
-        :inputFilterPlaceholder="
-          $t('trans.submissionsTable.searchSubmissionFields')
-        "
-        inputItemKey="value"
-        :inputSaveButtonText="$t('trans.submissionsTable.save')"
-        :inputData="SELECT_COLUMNS_HEADERS"
-        :resetData="FILTER_HEADERS"
-        :preselectedData="PRESELECTED_DATA"
-        @saving-filter-data="updateFilter"
-        @cancel-filter-data="showColumnsDialog = false"
-      >
-        <template #filter-title>{{
-          $t('trans.submissionsTable.searchTitle')
-        }}</template>
-      </BaseFilter>
-    </v-dialog>
-  </div>
-</template>
-
->>>>>>> 7637d8f2
 <script>
 import moment from 'moment';
 import { mapActions, mapState } from 'pinia';
@@ -360,11 +74,7 @@
     checkFormManage() {
       return this.permissions.some((p) => FormManagePermissions.includes(p));
     },
-<<<<<<< HEAD
     DEFAULT_HEADERS() {
-=======
-    DEFAULT_HEADER() {
->>>>>>> 7637d8f2
       let headers = [
         {
           title: i18n.t('trans.submissionsTable.confirmationID'),
@@ -440,22 +150,6 @@
         ];
       }
 
-<<<<<<< HEAD
-      // Add any custom columns if the user has them
-      const maxHeaderLength = 25;
-      this.userColumns.forEach((col) => {
-        headers.push({
-          title:
-            col.length > maxHeaderLength
-              ? `${col.substring(0, maxHeaderLength)}...`
-              : col,
-          align: 'end',
-          key: col,
-        });
-      });
-
-=======
->>>>>>> 7637d8f2
       // Actions column at the end
       headers.push({
         title: i18n.t('trans.submissionsTable.view'),
@@ -475,66 +169,19 @@
         sortable: false,
         width: '40px',
       });
-<<<<<<< HEAD
-
-      return headers.filter((x) => x.key !== 'updatedAt' || this.deletedOnly);
-    },
-    HEADERS() {
-      let headers = this.DEFAULT_HEADERS;
-      if (this.filterData.length > 0)
-        headers = headers.filter(
-          (h) =>
-            this.filterData.some((fd) => fd.key === h.key) ||
-            this.filterIgnore.some((ign) => ign.key === h.key)
-        );
-      return headers;
-    },
-    FILTER_HEADERS() {
-      let filteredHeader = this.DEFAULT_HEADERS.filter(
-        (h) => !this.filterIgnore.some((fd) => fd.key === h.key)
-      ).concat(
-=======
       return headers;
     },
 
     SELECT_COLUMNS_HEADERS() {
       return [...this.FILTER_HEADERS].concat(
->>>>>>> 7637d8f2
         this.formFields.map((ff) => {
           return { title: ff, key: ff, align: 'end' };
         })
       );
     },
 
-<<<<<<< HEAD
-      filteredHeader = [
-        {
-          title: i18n.t('trans.submissionsTable.submissionDate'),
-          align: 'start',
-          key: 'date',
-        },
-        {
-          title: i18n.t('trans.submissionsTable.submitter'),
-          align: 'start',
-          key: 'submitter',
-        },
-        {
-          title: i18n.t('trans.submissionsTable.status'),
-          align: 'start',
-          key: 'status',
-        },
-        ...filteredHeader,
-      ];
-
-      return filteredHeader.filter(function (item, index, inputArray) {
-        return (
-          inputArray.findIndex((arrayItem) => arrayItem.key === item.key) ==
-          index
-        );
-      });
-=======
     HEADERS() {
-      let headers = [...this.DEFAULT_HEADER];
+      let headers = [...this.DEFAULT_HEADERS];
 
       if (headers.length > 1) {
         headers.splice(1, 0, ...this.USER_PREFERENCES);
@@ -549,10 +196,9 @@
     },
 
     FILTER_HEADERS() {
-      return [...this.DEFAULT_HEADER].filter(
+      return [...this.DEFAULT_HEADERS].filter(
         (h) => !this.filterIgnore.some((fd) => fd.value === h.value)
       );
->>>>>>> 7637d8f2
     },
     PRESELECTED_DATA() {
       let headers = [...this.FILTER_HEADERS];
@@ -572,19 +218,6 @@
       if (this.userFormPreferences?.preferences?.columns) {
         preselectedData = this.userFormPreferences.preferences.columns.map(
           (column) => {
-<<<<<<< HEAD
-            return {
-              title: column,
-              align: 'end',
-              key: column,
-            };
-          }
-        );
-      } else {
-        preselectedData = this.DEFAULT_HEADERS.filter(
-          (h) => !this.filterIgnore.some((fd) => fd.key === h.key)
-        );
-=======
             if (column === 'date') {
               return {
                 text: this.$t('trans.submissionsTable.submissionDate'),
@@ -612,7 +245,6 @@
             }
           }
         );
->>>>>>> 7637d8f2
       }
       return preselectedData;
     },
@@ -1074,8 +706,9 @@
         "
         input-item-key="key"
         :input-save-button-text="$t('trans.submissionsTable.save')"
-        :input-data="FILTER_HEADERS"
-        :preselected-data="PRESELECTED_DATA"
+        :input-data="SELECT_COLUMNS_HEADERS"
+        :preselected-data="preSelectedData"
+        :reset-data="FILTER_HEADERS"
         @saving-filter-data="updateFilter"
         @cancel-filter-data="showColumnsDialog = false"
       >
