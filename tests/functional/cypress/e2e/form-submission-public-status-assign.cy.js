--- conflicted
+++ resolved
@@ -53,11 +53,7 @@
       .trigger('mouseup', { force: true });
       cy.get('button').contains('Save').click();
     });
-<<<<<<< HEAD
-   
-=======
-    cy.wait(2000);
->>>>>>> 7297d3c7
+    cy.wait(2000);
   // Form saving
     let savedButton = cy.get('[data-cy=saveButton]');
     expect(savedButton).to.not.be.null;
