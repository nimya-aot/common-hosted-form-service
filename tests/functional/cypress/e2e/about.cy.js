
const depEnv = Cypress.env('depEnv');
const baseUrl = Cypress.env('baseUrl');


describe('Application About Page', () => {
  it('Visits the app about page', () => {
    
    if(depEnv=="")
    {
<<<<<<< HEAD
        cy.visit(`/app`);
    }
    else
    {

      cy.visit(`/pr-${depEnv}`);
      cy.contains('h1', 'Create, publish forms, and receive submissions with the Common Hosted Forms Service.');
=======
        
        cy.visit(`/app`);
        cy.contains('Create, publish forms, and receive submissions with the Common Hosted Forms Service.').should('be.visible');
    }
    else
    {
      
      cy.visit(`/${depEnv}`);
      cy.contains('Create, publish forms, and receive submissions with the Common Hosted Forms Service.').should('be.visible');
      cy.get('[data-test="base-auth-btn"] > .v-btn > .v-btn__content > span').click();
>>>>>>> 85601434
    }
    
  });
});<|MERGE_RESOLUTION|>--- conflicted
+++ resolved
@@ -8,15 +8,6 @@
     
     if(depEnv=="")
     {
-<<<<<<< HEAD
-        cy.visit(`/app`);
-    }
-    else
-    {
-
-      cy.visit(`/pr-${depEnv}`);
-      cy.contains('h1', 'Create, publish forms, and receive submissions with the Common Hosted Forms Service.');
-=======
         
         cy.visit(`/app`);
         cy.contains('Create, publish forms, and receive submissions with the Common Hosted Forms Service.').should('be.visible');
@@ -27,7 +18,6 @@
       cy.visit(`/${depEnv}`);
       cy.contains('Create, publish forms, and receive submissions with the Common Hosted Forms Service.').should('be.visible');
       cy.get('[data-test="base-auth-btn"] > .v-btn > .v-btn__content > span').click();
->>>>>>> 85601434
     }
     
   });
