--- conflicted
+++ resolved
@@ -1,43 +1,22 @@
-<<<<<<< HEAD
 <script>
 import ManageForm from '~/components/forms/manage/ManageForm.vue';
+import ManageFormActions from '~/components/forms/manage/ManageFormActions.vue';
 import { mapActions, mapState } from 'pinia';
 import { FormPermissions } from '~/utils/constants';
 import { useFormStore } from '~/store/form';
-=======
-<template>
-  <BaseStepper :step="3">
-    <template #manageForm>
-      <div
-        class="mt-6 mb-6 d-flex flex-md-row justify-space-between flex-sm-column-reverse flex-xs-column-reverse"
-      >
-        <div cols="12" sm="8">
-          <!-- page title -->
-          <h1 :lang="lang">{{ $t('trans.manageLayout.manageForm') }}</h1>
-          <!-- form name -->
-          <h3>{{ form.name }}</h3>
-        </div>
-        <div cols="12" sm="4">
-          <ManageFormActions />
-        </div>
-      </div>
-      <ManageForm v-if="showManageForm" />
-    </template>
-  </BaseStepper>
-</template>
-
-<script>
-import ManageForm from '@/components/forms/manage/ManageForm.vue';
-import { mapActions, mapGetters } from 'vuex';
-import { FormPermissions } from '@/utils/constants';
-import ManageFormActions from '@/components/forms/manage/ManageFormActions.vue';
->>>>>>> e52f955d
 
 export default {
   name: 'PublishForm',
   components: {
     ManageForm,
     ManageFormActions,
+  },
+  provide() {
+    return {
+      formDesigner: JSON.parse(this.fd),
+      draftId: this.d,
+      formId: this.f,
+    };
   },
   props: {
     f: {
@@ -57,19 +36,15 @@
       showManageForm: false,
     };
   },
-  provide() {
-    return {
-      formDesigner: JSON.parse(this.fd),
-      draftId: this.d,
-      formId: this.f,
-    };
+  computed: {
+    ...mapState(useFormStore, ['permissions', 'form', 'lang']),
   },
-  computed: {
-<<<<<<< HEAD
-    ...mapState(useFormStore, ['permissions', 'form']),
-=======
-    ...mapGetters('form', ['permissions', 'form', 'lang']),
->>>>>>> e52f955d
+  async beforeMount() {
+    await this.fetchForm(this.f);
+    await this.getFormPermissionsForUser(this.f);
+    if (this.permissions.includes(FormPermissions.DESIGN_READ)) {
+      await this.fetchDrafts(this.f).then(() => (this.showManageForm = true));
+    }
   },
   methods: {
     ...mapActions(useFormStore, [
@@ -78,19 +53,17 @@
       'getFormPermissionsForUser',
     ]),
   },
-  async beforeMount() {
-    await this.fetchForm(this.f);
-    await this.getFormPermissionsForUser(this.f);
-    if (this.permissions.includes(FormPermissions.DESIGN_READ)) {
-      await this.fetchDrafts(this.f).then(() => (this.showManageForm = true));
-    }
-  },
 };
 </script>
 
 <template>
   <BaseStepper :step="3">
     <template #manageForm>
+      <div
+        class="mt-6 d-flex flex-md-row justify-space-between flex-sm-column-reverse flex-xs-column-reverse gapRow"
+      >
+        <ManageFormActions />
+      </div>
       <ManageForm v-if="showManageForm" />
     </template>
   </BaseStepper>
