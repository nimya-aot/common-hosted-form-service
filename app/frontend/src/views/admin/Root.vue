<<<<<<< HEAD
<script>
import AdminPage from '~/components/admin/AdminPage.vue';

=======
<template>
  <v-container>
    <h1 class="mt-6" :class="{ 'dir-rtl': isRTL }" :lang="lang">
      {{ $t('trans.admin.root.admin') }}
    </h1>

    <AdminPage />
  </v-container>
</template>

<script>
import AdminPage from '@/components/admin/AdminPage.vue';
import { mapGetters } from 'vuex';
>>>>>>> 49017c6d
export default {
  components: {
    AdminPage,
  },
  computed: {
    ...mapGetters('form', ['isRTL', 'lang']),
  },
};
</script>

<template>
  <v-container>
    <h1 class="mt-6">{{ $t('trans.admin.root.admin') }}</h1>

    <AdminPage />
  </v-container>
</template><|MERGE_RESOLUTION|>--- conflicted
+++ resolved
@@ -1,8 +1,18 @@
-<<<<<<< HEAD
 <script>
+import { mapState } from 'pinia';
+import { useFormStore } from '~/store/form';
 import AdminPage from '~/components/admin/AdminPage.vue';
 
-=======
+export default {
+  components: {
+    AdminPage,
+  },
+  computed: {
+    ...mapState(useFormStore, ['isRTL', 'lang']),
+  },
+};
+</script>
+
 <template>
   <v-container>
     <h1 class="mt-6" :class="{ 'dir-rtl': isRTL }" :lang="lang">
@@ -11,26 +21,4 @@
 
     <AdminPage />
   </v-container>
-</template>
-
-<script>
-import AdminPage from '@/components/admin/AdminPage.vue';
-import { mapGetters } from 'vuex';
->>>>>>> 49017c6d
-export default {
-  components: {
-    AdminPage,
-  },
-  computed: {
-    ...mapGetters('form', ['isRTL', 'lang']),
-  },
-};
-</script>
-
-<template>
-  <v-container>
-    <h1 class="mt-6">{{ $t('trans.admin.root.admin') }}</h1>
-
-    <AdminPage />
-  </v-container>
 </template>