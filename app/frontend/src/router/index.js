import NProgress from 'nprogress';
import { createRouter, createWebHistory } from 'vue-router';

import store from '@src/store';
import { IdentityProviders } from '@src/utils/constants';
import { preFlightAuth } from '@src/utils/permissionUtils';

let isFirstTransition = true;
let router = undefined;

/**
 * @function createProps
 * Parses the route query and params to generate vue props
 * @param {object} route The route object
 * @returns {object} a Vue props object
 */
const createProps = (route) => ({ ...route.query, ...route.params });

/**
 * @function getRouter
 * Constructs and returns a Vue Router object
 * @param {string} [basePath='/'] the base server path
 * @returns {object} a Vue Router object
 */
export default function getRouter(basePath = '/') {
  // Return existing router object if already instantiated
  if (router) return router;

  // Create new router definition
  router = createRouter({
    history: createWebHistory(basePath),
    routes: [
      {
        path: '/',
        name: 'Home',
        redirect: { name: 'About' },
      },
      {
        path: '/',
        name: 'About',
        component: () =>
          import(/* webpackChunkName: "about" */ '@src/views/About.vue'),
        meta: {
          hasLogin: true,
        },
      },
      {
        path: '/admin',
        component: () =>
          import(/* webpackChunkName: "admin" */ '@src/views/Admin.vue'),
        children: [
          {
            path: '',
            name: 'Admin',
            component: () =>
              import(
                /* webpackChunkName: "adminroot" */ '@src/views/admin/Root.vue'
              ),
          },
          {
            path: 'form',
            name: 'AdministerForm',
            component: () =>
              import(
                /* webpackChunkName: "administerform" */ '@src/views/admin/Form.vue'
              ),
            props: createProps,
          },
          {
            path: 'user',
            name: 'AdministerUser',
            component: () =>
              import(
                /* webpackChunkName: "administeruser" */ '@src/views/admin/User.vue'
              ),
            props: createProps,
          },
        ],
        meta: {
          requiresAuth: true,
          hasLogin: true,
        },
      },
      {
<<<<<<< HEAD
        path: '/login',
        name: 'Login',
=======
        path: '/alert',
        name: 'Alert',
        component: () =>
          import(
            /* webpackChunkName: "alert" */
            '@/components/bcgov/BCGovAlertBanner.vue'
          ),
        meta: {
          formSubmitMode: true,
          hasLogin: true,
        },
        props: createProps,
      },
      {
        path: '/error',
        name: 'Error',
>>>>>>> 1cff4a9a
        component: () =>
          import(/* webpackChunkName: "login" */ '@src/views/Login.vue'),
        props: createProps,
        beforeEnter(_to, _from, next) {
          // Block navigation to login page if already authenticated
          NProgress.done();
          next(!store.getters['auth/authenticated']);
        },
      },
      {
        path: '/file',
        component: () =>
          import(/* webpackChunkName: "file" */ '@/views/File.vue'),
        children: [
          {
            path: 'download',
            name: 'Download',
            component: () =>
              import(
                /* webpackChunkName: "download" */ '@/views/file/Download.vue'
              ),
            meta: {
              requiresAuth: true,
              hasLogin: true,
            },
            props: createProps,
          },
        ],
      },
      {
        path: '/form',
        component: () =>
          import(/* webpackChunkName: "form" */ '@src/views/Form.vue'),
        children: [
          {
            path: 'create',
            name: 'FormCreate',
            component: () =>
              import(
                /* webpackChunkName: "create" */ '@src/views/form/Create.vue'
              ),
            meta: {
              breadcrumbTitle: 'Form Designer',
              requiresAuth: IdentityProviders.IDIR,
              hasLogin: true,
            },
          },
          {
            path: 'design',
            name: 'FormDesigner',
            component: () =>
              import(
                /* webpackChunkName: "designer" */ '@src/views/form/Design.vue'
              ),
            meta: {
              breadcrumbTitle: 'Form Designer',
              requiresAuth: IdentityProviders.IDIR,
              hasLogin: true,
            },
            props: (route) => {
              return {
                ...route.query,
                ...route.params,
                nv:
                  String(route.query.nv).toLowerCase() === 'true' ||
                  route.query.nv === true,
                sv:
                  String(route.query.sv).toLowerCase() === 'true' ||
                  route.query.sv === true,
              };
            },
          },
          {
            path: 'export',
            name: 'SubmissionsExport',
            component: () =>
              import(
                /* webpackChunkName: "export" */ '@/views/form/Export.vue'
              ),
            meta: {
              breadcrumbTitle: 'Submissions Export',
              requiresAuth: true,
              hasLogin: true,
            },
            props: createProps,
          },
          {
            path: 'manage',
            name: 'FormManage',
            component: () =>
              import(
                /* webpackChunkName: "manage" */ '@src/views/form/Manage.vue'
              ),
            meta: {
              breadcrumbTitle: 'Manage Form',
              requiresAuth: IdentityProviders.IDIR,
              hasLogin: true,
            },
            props: createProps,
          },
          {
            path: 'preview',
            name: 'FormPreview',
            component: () =>
              import(
                /* webpackChunkName: "viewsubmission" */ '@src/views/form/Preview.vue'
              ),
            meta: {
              breadcrumbTitle: 'Preview Form',
              formSubmitMode: true,
              requiresAuth: IdentityProviders.IDIR,
              hasLogin: true,
            },
            props: createProps,
          },
          {
            path: 'submissions',
            name: 'FormSubmissions',
            component: () =>
              import(
                /* webpackChunkName: "submissions" */ '@src/views/form/Submissions.vue'
              ),
            meta: {
              breadcrumbTitle: 'Submissions',
              requiresAuth: IdentityProviders.IDIR,
              hasLogin: true,
            },
            props: createProps,
          },
          {
            path: 'submit',
            name: 'FormSubmit',
            component: () =>
              import(
                /* webpackChunkName: "submit" */ '@src/views/form/Submit.vue'
              ),
            meta: {
              breadcrumbTitle: 'Submit Form',
              formSubmitMode: true,
            },
            props: createProps,
            beforeEnter(to, _from, next) {
              preFlightAuth({ formId: to.query.f }, next);
            },
          },
          {
            path: 'success',
            name: 'FormSuccess',
            component: () =>
              import(
                /* webpackChunkName: "submit" */ '@src/views/form/Success.vue'
              ),
            meta: {
              breadcrumbTitle: 'Submit Success',
              formSubmitMode: true,
            },
            props: createProps,
            beforeEnter(to, _from, next) {
              preFlightAuth({ submissionId: to.query.s }, next);
            },
          },
          {
            path: 'teams',
            name: 'FormTeams',
            component: () =>
              import(
                /* webpackChunkName: "teams" */ '@src/views/form/Teams.vue'
              ),
            meta: {
              breadcrumbTitle: 'Team Management',
              requiresAuth: IdentityProviders.IDIR,
              hasLogin: true,
            },
            props: createProps,
          },
          {
            path: 'view',
            name: 'FormView',
            component: () =>
              import(
                /* webpackChunkName: "viewsubmission" */ '@src/views/form/View.vue'
              ),
            meta: {
              breadcrumbTitle: 'View Submission',
              requiresAuth: true,
              hasLogin: true,
            },
            props: createProps,
          },
        ],
      },
      {
        path: '/user',
        component: () =>
          import(/* webpackChunkName: "user" */ '@src/views/User.vue'),
        children: [
          {
            path: '',
            name: 'User',
            component: () =>
              import(
                /* webpackChunkName: "designer" */ '@src/views/user/Root.vue'
              ),
            meta: {
              requiresAuth: true,
            },
          },
          {
            path: 'draft',
            name: 'UserFormDraftEdit',
            component: () =>
              import(
                /* webpackChunkName: "userformdraftedit" */ '@src/views/user/SubmissionDraftEdit.vue'
              ),
            meta: {
              breadcrumbTitle: 'Edit Draft',
              formSubmitMode: true,
            },
            props: (route) => {
              return {
                ...route.query,
                ...route.params,
                sv:
                  String(route.query.sv).toLowerCase() === 'true' ||
                  route.query.sv === true,
              };
            },
            beforeEnter(to, _from, next) {
              preFlightAuth({ submissionId: to.query.s }, next);
            },
          },
          {
            path: 'duplicate',
            name: 'UserFormDuplicate',
            component: () =>
              import(
                /* webpackChunkName: "userformduplicate" */ '@src/views/user/SubmissionDuplicate.vue'
              ),
            meta: {
              breadcrumbTitle: 'Create from existing',
              formSubmitMode: true,
            },
            props: createProps,
            beforeEnter(to, _from, next) {
              preFlightAuth(
                { submissionId: to.query.s, formId: to.query.f, sv: true },
                next
              );
            },
          },
          // For when we have the recieve->review->send-back flow
          // This route can be used for the submitter to edit and see status stuff about their submission
          // Different from the draft one above, which can be used to simply edit drafts
          // {
          //   path: 'Edit',
          //   name: 'UserFormEdit',
          //   component: () => import(/* webpackChunkName: "userformtedit" */ '@/views/user/SubmissionEdit.vue'),
          //   meta: {
          //     breadcrumbTitle: 'Edit Submission',
          //     formSubmitMode: true,
          //   },
          //   props: createProps
          // },
          {
            path: 'forms',
            name: 'UserForms',
            component: () =>
              import(
                /* webpackChunkName: "userforms" */ '@src/views/user/Forms.vue'
              ),
            meta: {
              breadcrumbTitle: 'My Forms',
              requiresAuth: IdentityProviders.IDIR,
            },
          },
          {
            path: 'history',
            name: 'UserHistory',
            component: () =>
              import(
                /* webpackChunkName: "history" */ '@src/views/user/History.vue'
              ),
            meta: {
              breadcrumbTitle: 'History',
              requiresAuth: true,
            },
          },
          {
            path: 'submissions',
            name: 'UserSubmissions',
            component: () =>
              import(
                /* webpackChunkName: "usersubmissions" */ '@src/views/user/Submissions.vue'
              ),
            meta: {
              breadcrumbTitle: 'Previous Submissions',
              formSubmitMode: true,
            },
            props: createProps,
            beforeEnter(to, _from, next) {
              preFlightAuth({ formId: to.query.f }, next);
            },
          },
          {
            path: 'view',
            name: 'UserFormView',
            component: () =>
              import(
                /* webpackChunkName: "userformview" */ '@src/views/user/SubmissionView.vue'
              ),
            meta: {
              breadcrumbTitle: 'Submission',
              formSubmitMode: true,
            },
            props: createProps,
            beforeEnter(to, _from, next) {
              preFlightAuth({ submissionId: to.query.s }, next);
            },
          },
        ],
        meta: {
          hasLogin: true,
        },
      },
    ],
  });

  router.beforeEach((to, _from, next) => {
    NProgress.start();
    if (isFirstTransition) {
      // Always call rbac/current if authenticated and on first page load
      if (
        router.app.config.globalProperties.$keycloak &&
        router.app.config.globalProperties.$keycloak.ready &&
        router.app.config.globalProperties.$keycloak.authenticated
      ) {
        store.dispatch('form/getFormsForCurrentUser');
      }

      // Handle proper redirections on first page load
      if (to.query.r) {
        router.replace({
          path: to.query.r.replace(basePath, ''),
          query: (({ r, ...q }) => q)(to.query), // eslint-disable-line no-unused-vars
        });
      }
    }

    // Force login redirect if not authenticated
    // Note some pages (Submit and Success) only require auth if the form being loaded is secured
    // in those cases, see the beforeEnter navigation guards for auth loop determination
    if (
      to.matched.some((route) => route.meta.requiresAuth) &&
      router.app.config.globalProperties.$keycloak &&
      router.app.config.globalProperties.$keycloak.ready &&
      !router.app.config.globalProperties.$keycloak.authenticated
    ) {
      const redirectUri =
        location.origin + basePath + to.path + location.search;
      store.commit('auth/SET_REDIRECTURI', redirectUri);

      // Determine what kind of redirect behavior is needed
      let idpHint = undefined;
      if (typeof to.meta.requiresAuth === 'string') {
        idpHint = to.meta.requiresAuth;
      } else {
        const form = store.getters['form/form'];
        if (form.idps.length) idpHint = form.idps[0];
      }
      store.dispatch('auth/login', idpHint);
    }

    // Update document title if applicable
    document.title = to.meta.title ? to.meta.title : import.meta.env.VITE_TITLE;
    next();
  });

  router.afterEach(() => {
    window.onbeforeunload = null;
    isFirstTransition = false;
    NProgress.done();
  });
  return router;
}<|MERGE_RESOLUTION|>--- conflicted
+++ resolved
@@ -82,16 +82,12 @@
         },
       },
       {
-<<<<<<< HEAD
-        path: '/login',
-        name: 'Login',
-=======
         path: '/alert',
         name: 'Alert',
         component: () =>
           import(
             /* webpackChunkName: "alert" */
-            '@/components/bcgov/BCGovAlertBanner.vue'
+            '@src/components/bcgov/BCGovAlertBanner.vue'
           ),
         meta: {
           formSubmitMode: true,
@@ -102,7 +98,6 @@
       {
         path: '/error',
         name: 'Error',
->>>>>>> 1cff4a9a
         component: () =>
           import(/* webpackChunkName: "login" */ '@src/views/Login.vue'),
         props: createProps,
@@ -115,14 +110,14 @@
       {
         path: '/file',
         component: () =>
-          import(/* webpackChunkName: "file" */ '@/views/File.vue'),
+          import(/* webpackChunkName: "file" */ '@src/views/File.vue'),
         children: [
           {
             path: 'download',
             name: 'Download',
             component: () =>
               import(
-                /* webpackChunkName: "download" */ '@/views/file/Download.vue'
+                /* webpackChunkName: "download" */ '@src/views/file/Download.vue'
               ),
             meta: {
               requiresAuth: true,
@@ -180,7 +175,7 @@
             name: 'SubmissionsExport',
             component: () =>
               import(
-                /* webpackChunkName: "export" */ '@/views/form/Export.vue'
+                /* webpackChunkName: "export" */ '@src/views/form/Export.vue'
               ),
             meta: {
               breadcrumbTitle: 'Submissions Export',
@@ -359,7 +354,7 @@
           // {
           //   path: 'Edit',
           //   name: 'UserFormEdit',
-          //   component: () => import(/* webpackChunkName: "userformtedit" */ '@/views/user/SubmissionEdit.vue'),
+          //   component: () => import(/* webpackChunkName: "userformtedit" */ '@src/views/user/SubmissionEdit.vue'),
           //   meta: {
           //     breadcrumbTitle: 'Edit Submission',
           //     formSubmitMode: true,
@@ -423,6 +418,27 @@
             },
           },
         ],
+        meta: {
+          hasLogin: true,
+        },
+      },
+      {
+        path: '/login',
+        name: 'Login',
+        component: () =>
+          import(/* webpackChunkName: "login" */ '@src/views/Login.vue'),
+        props: createProps,
+        beforeEnter(_to, _from, next) {
+          // Block navigation to login page if already authenticated
+          NProgress.done();
+          next(!store.getters['auth/authenticated']);
+        },
+      },
+      {
+        path: '/:pathMatch(.*)*',
+        name: 'NotFound',
+        component: () =>
+          import(/* webpackChunkName: "not-found" */ '@src/views/NotFound.vue'),
         meta: {
           hasLogin: true,
         },
