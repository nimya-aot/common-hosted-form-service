import 'cypress-keycloak-commands';
import 'cypress-drag-drop';
import { formsettings } from '../support/login.js';

const depEnv = Cypress.env('depEnv');


Cypress.Commands.add('waitForLoad', () => {
  const loaderTimeout = 60000;

  cy.get('.nprogress-busy', { timeout: loaderTimeout }).should('not.exist');
});
describe('Form Designer', () => {

    beforeEach(()=>{
      
      
      cy.on('uncaught:exception', (err, runnable) => {
        // Form.io throws an uncaught exception for missing projectid
        // Cypress catches it as undefined: undefined so we can't get the text
        console.log(err);
        return false;
      });
    });
    it('Visits the form settings page', () => {
    
    
        cy.viewport(1000, 1100);
        cy.waitForLoad();
        formsettings();
        
    }); 
    it('Add some fields for submission', () => {

    cy.viewport(1000, 1800);
    cy.waitForLoad();
    cy.get('button').contains('Basic Fields').click();
    cy.get('div.formio-builder-form').then($el => {
      const coords = $el[0].getBoundingClientRect();
      cy.get('span.btn').contains('Text Field')
      
      .trigger('mousedown', { which: 1}, { force: true })
      .trigger('mousemove', coords.x, -50, { force: true })
      .trigger('mouseup', { force: true });
      cy.get('button').contains('Save').click();
    });
    // Form saving
    });
    it('Form Submission and Updation', () => {
      cy.viewport(1000, 1100);
      cy.waitForLoad();
      cy.waitForLoad();
      cy.intercept('GET', `/${depEnv}/api/v1/forms/*`).as('getForm');
      // Form saving
      let savedButton = cy.get('[data-cy=saveButton]');
      expect(savedButton).to.not.be.null;
      savedButton.trigger('click');
      cy.waitForLoad();



      // Go to My forms  
      cy.wait('@getForm').then(()=>{
      let userFormsLinks = cy.get('[data-cy=userFormsLinks]');
      expect(userFormsLinks).to.not.be.null;
      userFormsLinks.trigger('click');
      });
      // Filter the newly created form
      cy.location('search').then(search => {
          
        let arr = search.split('=');
        let arrayValues = arr[1].split('&');
        cy.log(arrayValues[0]);
        cy.visit(`/${depEnv}/form/manage?f=${arrayValues[0]}`);
        cy.waitForLoad();
        //Publish the form
        cy.get('.v-label > span').click();
      
        cy.get('span').contains('Publish Version 1');
      
        cy.contains('Continue').should('be.visible');
        cy.contains('Continue').trigger('click');
        //Submit the form
        cy.visit(`/${depEnv}/form/submit?f=${arrayValues[0]}`);
        cy.waitForLoad();
        cy.waitForLoad();
        cy.waitForLoad();
        cy.get('button').contains('Submit').should('be.visible');
        cy.waitForLoad();
        cy.waitForLoad();
        cy.contains('Text Field').click();
        cy.contains('Text Field').type('Alex');
         //form submission
        cy.get('button').contains('Submit').click();
        cy.waitForLoad();
        cy.get('[data-test="continue-btn-continue"]').click({force: true});
        cy.waitForLoad();
        cy.waitForLoad();
        cy.waitForLoad();
        cy.get('label').contains('Text Field').should('be.visible');
        cy.get('label').contains('Text Field').should('be.visible');
        cy.location('pathname').should('eq', `/${depEnv}/form/success`);
    
        cy.contains('h1', 'Your form has been submitted successfully');
        
        //view submission
        cy.visit(`/${depEnv}/form/manage?f=${arrayValues[0]}`);
        cy.waitForLoad();
        cy.waitForLoad();
        
        //cy.get('.mdi-list-box-outline').click();
<<<<<<< HEAD
        cy.get('[data-test="canViewFormSubmissions"]').click();
=======
        cy.get('[data-test="canViewFormSubmissions"]').click({multiple:true,force:true});
>>>>>>> 721022ae
        cy.waitForLoad();
        cy.get('.v-data-table__tr > :nth-child(2)').should('exist');
        cy.get('input[type="checkbox"]').then($el => {
          const rem=$el[0];
          rem.click();
          const rem1=$el[1];
          cy.get('.v-data-table__tr > :nth-child(2)').should('not.exist');
          rem.click();
          rem1.click();
          cy.get('.v-data-table__tr > :nth-child(2)').should('not.exist');
          cy.wait(2000);
          cy.get(rem).click({ force: true });
          //submission delete verification
          cy.get('.v-data-table__tr > :nth-child(7) > span[data-v-1cd101d8=""] > .v-btn > .v-btn__content > .mdi-minus').click();
          cy.get('[data-test="continue-btn-continue"]').click();
          cy.get('.v-alert__content').contains('div','Submission deleted successfully.').should('be.visible');
          cy.get(rem).click({ force: true });
          //Submission restore verification
          cy.get('.v-btn > .v-btn__content > .mdi-minus').should('not.exist');
          cy.get(':nth-child(2) > .v-btn > .v-btn__content > .mdi-delete-restore').click();
          cy.get('[data-test="continue-btn-continue"] > .v-btn__content > span').click();
          cy.get('.v-data-table__tr > :nth-child(2)').should('not.exist');
          cy.get(rem).click({ force: true });
          
          cy.get('.v-data-table__tr > :nth-child(2)').should('exist');


        });
        
        cy.get(':nth-child(1) > :nth-child(6) > a > .v-btn > .v-btn__content > .mdi-eye').click();
        //Edit submission
        cy.get('.mdi-pencil').click();
        //check visibility of cancel button
        cy.get('.v-col-2 > .v-btn').should('be.visible');
        cy.get('button').contains('Submit').should('be.visible');
        
        //Edit submission data
        cy.contains('Text Field').click();
        cy.contains('Text Field').type('Smith');

        cy.get('button').contains('Submit').click();
        cy.waitForLoad();
        cy.get('[data-test="continue-btn-continue"]').click();
        
        cy.waitForLoad();
        cy.waitForLoad();
        cy.waitForLoad();
        
        //Adding notes to submission
        cy.get('.mdi-plus').click();
        cy.get('div').find('textarea').then($el => {

          const rem=$el[0];
          rem.click();
          cy.get(rem).type('some notes');
          
          
          });
        cy.get('[data-test="canCancelNote"]').should('be.visible');
        cy.get('[data-test="btn-add-note"]').click();
        cy.get('.notes-text').contains('1');
        //Delete form after test run
        cy.visit(`/${depEnv}/form/manage?f=${arrayValues[0]}`);
        cy.waitForLoad();
        cy.waitForLoad();
        cy.get('.mdi-delete').click();
        cy.get('[data-test="continue-btn-continue"]').click();
        cy.get('#logoutButton > .v-btn__content > span').click();
        
        
        })
    
        
    });

});<|MERGE_RESOLUTION|>--- conflicted
+++ resolved
@@ -109,11 +109,7 @@
         cy.waitForLoad();
         
         //cy.get('.mdi-list-box-outline').click();
-<<<<<<< HEAD
-        cy.get('[data-test="canViewFormSubmissions"]').click();
-=======
         cy.get('[data-test="canViewFormSubmissions"]').click({multiple:true,force:true});
->>>>>>> 721022ae
         cy.waitForLoad();
         cy.get('.v-data-table__tr > :nth-child(2)').should('exist');
         cy.get('input[type="checkbox"]').then($el => {
