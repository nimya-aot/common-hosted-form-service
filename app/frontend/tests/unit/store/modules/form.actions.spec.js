--- conflicted
+++ resolved
@@ -1,29 +1,16 @@
-<<<<<<< HEAD
 import { setActivePinia, createPinia } from 'pinia';
 import { afterAll, beforeEach, describe, expect, it, vi } from 'vitest';
-=======
-import { cloneDeep } from 'lodash';
-
->>>>>>> 6f6761b0
 import {
   formService,
   rbacService,
   userService,
   adminService,
-<<<<<<< HEAD
 } from '~/services';
 import { useFormStore } from '~/store/form';
 import { useNotificationStore } from '~/store/notification';
 
 vi.mock('~/services');
-=======
-} from '@/services';
-import store from '@/store/modules/form';
-import i18n from '@/internationalization';
-
-jest.mock('@/services');
-jest.mock('@/internationalization', () => ({ t: jest.fn(() => {}) }));
->>>>>>> 6f6761b0
+vi.mock('~/internationalization', () => ({ t: vi.fn(() => {}) }));
 
 describe('form actions', () => {
   setActivePinia(createPinia());
@@ -55,32 +42,15 @@
       rbacService.getCurrentUser.mockResolvedValue({ data: { forms: [] } });
       await mockStore.getFormsForCurrentUser();
 
-<<<<<<< HEAD
       expect(mockStore.formList).toEqual(expect.any(Array));
-=======
-      expect(mockStore.commit).toHaveBeenCalledTimes(1);
-      expect(mockStore.commit).toHaveBeenCalledWith(
-        'SET_FORMLIST',
-        expect.any(Array)
-      );
->>>>>>> 6f6761b0
     });
 
     it('getFormsForCurrentUser should dispatch to notifications/addNotification', async () => {
       rbacService.getCurrentUser.mockRejectedValue('');
       await mockStore.getFormsForCurrentUser();
 
-<<<<<<< HEAD
-      expect(addNotificationSpy).toHaveBeenCalledTimes(1);
-      expect(addNotificationSpy).toHaveBeenCalledWith(expect.any(Object));
-=======
-      expect(mockStore.dispatch).toHaveBeenCalledTimes(1);
-      expect(mockStore.dispatch).toHaveBeenCalledWith(
-        'notifications/addNotification',
-        expect.any(Object),
-        expect.any(Object)
-      );
->>>>>>> 6f6761b0
+      expect(addNotificationSpy).toHaveBeenCalledTimes(1);
+      expect(addNotificationSpy).toHaveBeenCalledWith(expect.any(Object));
     });
 
     it('getFormPermissionsForUser should commit to SET_FORM_PERMISSIONS', async () => {
@@ -96,15 +66,7 @@
       mockStore.permissions = undefined;
       await mockStore.getFormPermissionsForUser('fId');
 
-<<<<<<< HEAD
       expect(mockStore.permissions).toEqual(expect.any(Array));
-=======
-      expect(mockStore.commit).toHaveBeenCalledTimes(2);
-      expect(mockStore.commit).toHaveBeenCalledWith(
-        'SET_FORM_PERMISSIONS',
-        expect.any(Array)
-      );
->>>>>>> 6f6761b0
     });
 
     it('getFormPermissionsForUser should dispatch to notifications/addNotification', async () => {
@@ -112,23 +74,9 @@
       mockStore.permissions = undefined;
       await mockStore.getFormPermissionsForUser('fId');
 
-<<<<<<< HEAD
       expect(mockStore.permissions).toEqual([]);
       expect(addNotificationSpy).toHaveBeenCalledTimes(1);
       expect(addNotificationSpy).toHaveBeenCalledWith(expect.any(Object));
-=======
-      expect(mockStore.commit).toHaveBeenCalledTimes(1);
-      expect(mockStore.commit).toHaveBeenCalledWith(
-        'SET_FORM_PERMISSIONS',
-        expect.any(Array)
-      );
-      expect(mockStore.dispatch).toHaveBeenCalledTimes(1);
-      expect(mockStore.dispatch).toHaveBeenCalledWith(
-        'notifications/addNotification',
-        expect.any(Object),
-        expect.any(Object)
-      );
->>>>>>> 6f6761b0
     });
 
     it('getFormPreferencesForCurrentUser should commit to SET_USER_FORM_PREFERENCES', async () => {
@@ -141,32 +89,15 @@
       mockStore.userFormPreferences = undefined;
       await mockStore.getFormPreferencesForCurrentUser('fId');
 
-<<<<<<< HEAD
       expect(mockStore.userFormPreferences).toEqual(expect.any(Object));
-=======
-      expect(mockStore.commit).toHaveBeenCalledTimes(1);
-      expect(mockStore.commit).toHaveBeenCalledWith(
-        'SET_USER_FORM_PREFERENCES',
-        expect.any(Object)
-      );
->>>>>>> 6f6761b0
     });
 
     it('getFormPreferencesForCurrentUser should dispatch to notifications/addNotification', async () => {
       userService.getUserFormPreferences.mockRejectedValue('');
       await mockStore.getFormPreferencesForCurrentUser('fId');
 
-<<<<<<< HEAD
-      expect(addNotificationSpy).toHaveBeenCalledTimes(1);
-      expect(addNotificationSpy).toHaveBeenCalledWith(expect.any(Object));
-=======
-      expect(mockStore.dispatch).toHaveBeenCalledTimes(1);
-      expect(mockStore.dispatch).toHaveBeenCalledWith(
-        'notifications/addNotification',
-        expect.any(Object),
-        expect.any(Object)
-      );
->>>>>>> 6f6761b0
+      expect(addNotificationSpy).toHaveBeenCalledTimes(1);
+      expect(addNotificationSpy).toHaveBeenCalledWith(expect.any(Object));
     });
 
     it('updateFormPreferencesForCurrentUser should commit to SET_USER_FORM_PREFERENCES', async () => {
@@ -176,49 +107,24 @@
           userId: '123',
         },
       });
-<<<<<<< HEAD
       mockStore.userFormPreferences = undefined;
       await mockStore.updateFormPreferencesForCurrentUser({
-=======
-      await store.actions.updateFormPreferencesForCurrentUser(mockStore, {
->>>>>>> 6f6761b0
         formId: 'fId',
         preferences: {},
       });
 
-<<<<<<< HEAD
       expect(mockStore.userFormPreferences).toEqual(expect.any(Object));
-=======
-      expect(mockStore.commit).toHaveBeenCalledTimes(1);
-      expect(mockStore.commit).toHaveBeenCalledWith(
-        'SET_USER_FORM_PREFERENCES',
-        expect.any(Object)
-      );
->>>>>>> 6f6761b0
     });
 
     it('updateFormPreferencesForCurrentUser should dispatch to notifications/addNotification', async () => {
       userService.updateUserFormPreferences.mockRejectedValue('');
-<<<<<<< HEAD
       await mockStore.updateFormPreferencesForCurrentUser({
-=======
-      await store.actions.updateFormPreferencesForCurrentUser(mockStore, {
->>>>>>> 6f6761b0
         formId: 'fId',
         preferences: {},
       });
 
-<<<<<<< HEAD
-      expect(addNotificationSpy).toHaveBeenCalledTimes(1);
-      expect(addNotificationSpy).toHaveBeenCalledWith(expect.any(Object));
-=======
-      expect(mockStore.dispatch).toHaveBeenCalledTimes(1);
-      expect(mockStore.dispatch).toHaveBeenCalledWith(
-        'notifications/addNotification',
-        expect.any(Object),
-        expect.any(Object)
-      );
->>>>>>> 6f6761b0
+      expect(addNotificationSpy).toHaveBeenCalledTimes(1);
+      expect(addNotificationSpy).toHaveBeenCalledWith(expect.any(Object));
     });
   });
 
@@ -229,84 +135,38 @@
       mockStore.form = undefined;
       await mockStore.fetchForm({ formId: 'fId' });
 
-<<<<<<< HEAD
       expect(mockStore.apiKey).toEqual(null);
       expect(mockStore.form).toEqual(expect.any(Object));
-=======
-      expect(mockStore.commit).toHaveBeenCalledTimes(2);
-      expect(mockStore.commit).toHaveBeenCalledWith(
-        'SET_API_KEY',
-        expect.any(Object)
-      );
-      expect(mockStore.commit).toHaveBeenCalledWith(
-        'SET_FORM',
-        expect.any(Object)
-      );
->>>>>>> 6f6761b0
     });
 
     it('fetchForm should dispatch to notifications/addNotification', async () => {
       formService.readForm.mockRejectedValue('');
       await mockStore.fetchSubmission({ formId: 'fId' });
 
-<<<<<<< HEAD
-      expect(addNotificationSpy).toHaveBeenCalledTimes(1);
-      expect(addNotificationSpy).toHaveBeenCalledWith(expect.any(Object));
-=======
-      expect(mockStore.dispatch).toHaveBeenCalledTimes(1);
-      expect(mockStore.dispatch).toHaveBeenCalledWith(
-        'notifications/addNotification',
-        expect.any(Object),
-        expect.any(Object)
-      );
->>>>>>> 6f6761b0
+      expect(addNotificationSpy).toHaveBeenCalledTimes(1);
+      expect(addNotificationSpy).toHaveBeenCalledWith(expect.any(Object));
     });
 
     it('fetchFormFields should commit to SET_FORM_FIELDS', async () => {
       formService.readVersionFields.mockResolvedValue({ data: { form: {} } });
-<<<<<<< HEAD
       mockStore.formFields = undefined;
       await mockStore.fetchFormFields({
-=======
-      await store.actions.fetchFormFields(mockStore, {
->>>>>>> 6f6761b0
         formId: 'fId',
         formVersionId: 'vid',
       });
 
-<<<<<<< HEAD
       expect(mockStore.formFields).toEqual(expect.any(Object));
-=======
-      expect(mockStore.commit).toHaveBeenCalledTimes(2);
-      expect(mockStore.commit).toHaveBeenCalledWith(
-        'SET_FORM_FIELDS',
-        expect.any(Object)
-      );
->>>>>>> 6f6761b0
     });
 
     it('fetchForm should dispatch to notifications/addNotification', async () => {
       formService.readVersionFields.mockRejectedValue('');
-<<<<<<< HEAD
       await mockStore.fetchFormFields({
-=======
-      await store.actions.fetchFormFields(mockStore, {
->>>>>>> 6f6761b0
         formId: 'fId',
         formVersionId: 'vid',
       });
 
-<<<<<<< HEAD
-      expect(addNotificationSpy).toHaveBeenCalledTimes(1);
-      expect(addNotificationSpy).toHaveBeenCalledWith(expect.any(Object));
-=======
-      expect(mockStore.dispatch).toHaveBeenCalledTimes(1);
-      expect(mockStore.dispatch).toHaveBeenCalledWith(
-        'notifications/addNotification',
-        expect.any(Object),
-        expect.any(Object)
-      );
->>>>>>> 6f6761b0
+      expect(addNotificationSpy).toHaveBeenCalledTimes(1);
+      expect(addNotificationSpy).toHaveBeenCalledWith(expect.any(Object));
     });
 
     it('fetchDrafts should commit to SET_DRAFTS', async () => {
@@ -314,56 +174,35 @@
       mockStore.drafts = undefined;
       await mockStore.fetchDrafts('dId');
 
-<<<<<<< HEAD
       expect(mockStore.drafts).toEqual(expect.any(Array));
-=======
-      expect(mockStore.commit).toHaveBeenCalledTimes(1);
-      expect(mockStore.commit).toHaveBeenCalledWith(
-        'SET_DRAFTS',
-        expect.any(Array)
-      );
->>>>>>> 6f6761b0
     });
 
     it('fetchDrafts should dispatch to notifications/addNotification', async () => {
       formService.listDrafts.mockRejectedValue('');
       await mockStore.fetchDrafts('dId');
 
-<<<<<<< HEAD
-      expect(addNotificationSpy).toHaveBeenCalledTimes(1);
-      expect(addNotificationSpy).toHaveBeenCalledWith(expect.any(Object));
-=======
-      expect(mockStore.dispatch).toHaveBeenCalledTimes(1);
-      expect(mockStore.dispatch).toHaveBeenCalledWith(
-        'notifications/addNotification',
-        expect.any(Object),
-        expect.any(Object)
-      );
+      expect(addNotificationSpy).toHaveBeenCalledTimes(1);
+      expect(addNotificationSpy).toHaveBeenCalledWith(expect.any(Object));
     });
   });
 
   describe('emailTemplates', () => {
     it('fetchEmailTemplates should commit to SET_EMAIL_TEMPLATES', async () => {
+      mockStore.emailTemplates = undefined;
       formService.listEmailTemplates.mockResolvedValue({ data: [] });
-      await store.actions.fetchEmailTemplates(mockStore, 'dId');
-
-      expect(mockStore.commit).toHaveBeenCalledTimes(1);
-      expect(mockStore.commit).toHaveBeenCalledWith(
-        'SET_EMAIL_TEMPLATES',
-        expect.any(Array)
-      );
+      await mockStore.fetchEmailTemplates(mockStore, 'dId');
+
+      expect(mockStore.emailTemplates).toBe(expect.Array(0));
     });
 
     it('fetchEmailTemplates should dispatch to notifications/addNotification', async () => {
+      mockStore.emailTemplates = undefined;
       formService.listEmailTemplates.mockRejectedValue('');
-      await store.actions.fetchEmailTemplates(mockStore, 'dId');
-
-      expect(mockStore.dispatch).toHaveBeenCalledTimes(1);
-      expect(mockStore.dispatch).toHaveBeenCalledWith(
-        'notifications/addNotification',
-        expect.any(Object),
-        expect.any(Object)
-      );
+      await mockStore.fetchEmailTemplates(mockStore, 'dId');
+
+      expect(mockStore.emailTemplates).toBe(expect.undefined);
+      expect(addNotificationSpy).toHaveBeenCalledTimes(1);
+      expect(addNotificationSpy).toHaveBeenCalledWith(expect.any(Object));
     });
 
     it('updateEmailTemplate should call the form service update', async () => {
@@ -375,7 +214,7 @@
         type: 'submissionConfirmation',
       };
 
-      await store.actions.updateEmailTemplate(mockStore, data);
+      await mockStore.updateEmailTemplate(mockStore, data);
 
       expect(formService.updateEmailTemplate).toHaveBeenCalledTimes(1);
       expect(formService.updateEmailTemplate).toHaveBeenCalledWith(data);
@@ -383,15 +222,10 @@
 
     it('updateEmailTemplate should dispatch to notifications/addNotification', async () => {
       formService.updateEmailTemplate.mockRejectedValue('');
-      await store.actions.updateEmailTemplate(mockStore, 'dId');
-
-      expect(mockStore.dispatch).toHaveBeenCalledTimes(1);
-      expect(mockStore.dispatch).toHaveBeenCalledWith(
-        'notifications/addNotification',
-        expect.any(Object),
-        expect.any(Object)
-      );
->>>>>>> 6f6761b0
+      await mockStore.updateEmailTemplate(mockStore, 'dId');
+
+      expect(addNotificationSpy).toHaveBeenCalledTimes(1);
+      expect(addNotificationSpy).toHaveBeenCalledWith(expect.any(Object));
     });
   });
 
@@ -400,11 +234,7 @@
       formService.deleteSubmission.mockResolvedValue({
         data: { submission: {}, form: {} },
       });
-<<<<<<< HEAD
       await mockStore.deleteSubmission('sId');
-=======
-      await store.actions.deleteSubmission(mockStore, 'sId');
->>>>>>> 6f6761b0
 
       expect(formService.deleteSubmission).toHaveBeenCalledTimes(1);
       expect(formService.deleteSubmission).toHaveBeenCalledWith('sId');
@@ -414,86 +244,42 @@
       formService.deleteSubmission.mockRejectedValue('');
       await mockStore.deleteSubmission('sId');
 
-<<<<<<< HEAD
-      expect(addNotificationSpy).toHaveBeenCalledTimes(1);
-      expect(addNotificationSpy).toHaveBeenCalledWith(expect.any(Object));
-=======
-      expect(mockStore.dispatch).toHaveBeenCalledTimes(1);
-      expect(mockStore.dispatch).toHaveBeenCalledWith(
-        'notifications/addNotification',
-        expect.any(Object),
-        expect.any(Object)
-      );
->>>>>>> 6f6761b0
+      expect(addNotificationSpy).toHaveBeenCalledTimes(1);
+      expect(addNotificationSpy).toHaveBeenCalledWith(expect.any(Object));
     });
 
     it('deleteMultiSubmissions should dispatch to notifications/addNotification', async () => {
       formService.deleteMultipleSubmissions.mockRejectedValue('');
-<<<<<<< HEAD
       await mockStore.deleteMultiSubmissions(['sId']);
 
       expect(addNotificationSpy).toHaveBeenCalledTimes(1);
       expect(addNotificationSpy).toHaveBeenCalledWith(expect.any(Object));
-=======
-      await store.actions.deleteMultiSubmissions(mockStore, ['sId']);
-      expect(mockStore.dispatch).toHaveBeenCalledTimes(1);
-      expect(mockStore.dispatch).toHaveBeenCalledWith(
-        'notifications/addNotification',
-        expect.any(Object),
-        expect.any(Object)
-      );
->>>>>>> 6f6761b0
     });
 
     it('restoreMultiSubmissions should dispatch to notifications/addNotification', async () => {
       formService.restoreMutipleSubmissions.mockRejectedValue('');
-<<<<<<< HEAD
       await mockStore.restoreMultiSubmissions(['sId']);
 
       expect(addNotificationSpy).toHaveBeenCalledTimes(1);
       expect(addNotificationSpy).toHaveBeenCalledWith(expect.any(Object));
-=======
-      await store.actions.restoreMultiSubmissions(mockStore, ['sId']);
-      expect(mockStore.dispatch).toHaveBeenCalledTimes(1);
-      expect(mockStore.dispatch).toHaveBeenCalledWith(
-        'notifications/addNotification',
-        expect.any(Object),
-        expect.any(Object)
-      );
->>>>>>> 6f6761b0
     });
 
     it('fetchSubmission should commit to SET_FORMSUBMISSION', async () => {
       formService.getSubmission.mockResolvedValue({
         data: { submission: {}, form: {} },
       });
-<<<<<<< HEAD
       mockStore.formSubmission = undefined;
       mockStore.form = undefined;
       await mockStore.fetchSubmission({ submissionId: 'sId' });
 
       expect(mockStore.formSubmission).toEqual(expect.any(Object));
       expect(mockStore.form).toEqual(expect.any(Object));
-=======
-      await store.actions.fetchSubmission(mockStore, { submissionId: 'sId' });
-
-      expect(mockStore.commit).toHaveBeenCalledTimes(2);
-      expect(mockStore.commit).toHaveBeenCalledWith(
-        'SET_FORMSUBMISSION',
-        expect.any(Object)
-      );
-      expect(mockStore.commit).toHaveBeenCalledWith(
-        'SET_FORM',
-        expect.any(Object)
-      );
->>>>>>> 6f6761b0
     });
 
     it('fetchSubmission should dispatch to notifications/addNotification', async () => {
       formService.getSubmission.mockRejectedValue('');
       await mockStore.fetchSubmission({ submissionId: 'sId' });
 
-<<<<<<< HEAD
       expect(addNotificationSpy).toHaveBeenCalledTimes(1);
       expect(addNotificationSpy).toHaveBeenCalledWith(expect.any(Object));
     });
@@ -557,103 +343,12 @@
       expect(listSubmissionsSpy).toHaveBeenCalledTimes(0);
       expect(getUserSubmissionsSpy).toHaveBeenCalledTimes(1);
       expect(getUserSubmissionsSpy).toHaveBeenCalledWith({
-=======
-      expect(mockStore.dispatch).toHaveBeenCalledTimes(1);
-      expect(mockStore.dispatch).toHaveBeenCalledWith(
-        'notifications/addNotification',
-        expect.any(Object),
-        expect.any(Object)
-      );
-    });
-
-    it('fetchSubmissions should commit to SET_SUBMISSIONLIST', async () => {
-      formService.listSubmissions.mockResolvedValue({ data: [] });
-      const data = {
-        fields: undefined,
-        createdBy: '',
-        createdAt: '',
-        page: 0,
-        filterformSubmissionStatusCode: true,
-        itemsPerPage: 10,
-        totalSubmissions: 0,
-      };
-      await store.actions.fetchSubmissions(mockStore, {
-        formId: 'fId',
-        ...data,
-      });
-
-      expect(mockStore.commit).toHaveBeenCalledTimes(2);
-      expect(mockStore.commit).toHaveBeenCalledWith(
-        'SET_SUBMISSIONLIST',
-        expect.any(Array)
-      );
-      expect(formService.listSubmissions).toHaveBeenCalledTimes(1);
-      expect(formService.listSubmissions).toHaveBeenCalledWith('fId', {
-        deleted: false,
-        createdBy: '',
-        ...data,
-      });
-      expect(rbacService.getUserSubmissions).toHaveBeenCalledTimes(0);
-    });
-
-    it('fetchSubmissions should call the formService if not for userView', async () => {
-      formService.listSubmissions.mockResolvedValue({ data: [] });
-      const data = {
-        fields: undefined,
-        createdBy: '',
-        createdAt: '',
-        page: 0,
-        filterformSubmissionStatusCode: true,
-        itemsPerPage: 10,
-        totalSubmissions: 0,
-      };
-
-      await store.actions.fetchSubmissions(mockStore, {
-        formId: 'fId',
-        userView: false,
-        ...data,
-      });
-
-      expect(mockStore.commit).toHaveBeenCalledTimes(2);
-      expect(mockStore.commit).toHaveBeenCalledWith(
-        'SET_SUBMISSIONLIST',
-        expect.any(Array)
-      );
-      expect(formService.listSubmissions).toHaveBeenCalledTimes(1);
-      expect(formService.listSubmissions).toHaveBeenCalledWith('fId', {
-        deleted: false,
-        createdBy: '',
-        ...data,
-      });
-      expect(rbacService.getUserSubmissions).toHaveBeenCalledTimes(0);
-    });
-
-    it('fetchSubmissions should call the rbacService if for userView', async () => {
-      const data = { page: 0, itemsPerPage: 10, totalSubmissions: 0 };
-
-      rbacService.getUserSubmissions.mockResolvedValue({ data: [] });
-      await store.actions.fetchSubmissions(mockStore, {
-        formId: 'fId',
-        userView: true,
-        ...data,
-      });
-
-      expect(mockStore.commit).toHaveBeenCalledTimes(2);
-      expect(mockStore.commit).toHaveBeenCalledWith(
-        'SET_SUBMISSIONLIST',
-        expect.any(Array)
-      );
-      expect(formService.listSubmissions).toHaveBeenCalledTimes(0);
-      expect(rbacService.getUserSubmissions).toHaveBeenCalledTimes(1);
-      expect(rbacService.getUserSubmissions).toHaveBeenCalledWith({
->>>>>>> 6f6761b0
         formId: 'fId',
       });
     });
 
     it('fetchSubmissions should dispatch to notifications/addNotification', async () => {
       formService.listSubmissions.mockRejectedValue('');
-<<<<<<< HEAD
       mockStore.submissionList = undefined;
       await mockStore.fetchSubmissions({ formId: 'fId' });
 
@@ -673,46 +368,10 @@
         totalSubmissions: 0,
       });
       expect(getUserSubmissionsSpy).toHaveBeenCalledTimes(0);
-=======
-      const data = {
-        fields: undefined,
-        createdBy: '',
-        createdAt: '',
-        page: 0,
-        filterformSubmissionStatusCode: true,
-        itemsPerPage: 10,
-        totalSubmissions: 0,
-      };
-
-      await store.actions.fetchSubmissions(mockStore, {
-        formId: 'fId',
-        ...data,
-      });
-
-      expect(mockStore.commit).toHaveBeenCalledTimes(1);
-      expect(mockStore.commit).toHaveBeenCalledWith(
-        'SET_SUBMISSIONLIST',
-        expect.any(Array)
-      );
-      expect(mockStore.dispatch).toHaveBeenCalledTimes(1);
-      expect(mockStore.dispatch).toHaveBeenCalledWith(
-        'notifications/addNotification',
-        expect.any(Object),
-        expect.any(Object)
-      );
-      expect(formService.listSubmissions).toHaveBeenCalledTimes(1);
-      expect(formService.listSubmissions).toHaveBeenCalledWith('fId', {
-        deleted: false,
-        createdBy: '',
-        ...data,
-      });
-      expect(rbacService.getUserSubmissions).toHaveBeenCalledTimes(0);
->>>>>>> 6f6761b0
     });
 
     it('fetchVersion should commit to SET_FORMSUBMISSION and SET_VERSION', async () => {
       formService.readVersion.mockResolvedValue({ data: [] });
-<<<<<<< HEAD
       mockStore.formSubmission = undefined;
       mockStore.version = undefined;
       await mockStore.fetchVersion({
@@ -721,54 +380,18 @@
       });
       expect(mockStore.formSubmission).toEqual(expect.any(Object));
       expect(mockStore.version).toEqual(expect.any(Object));
-=======
-      await store.actions.fetchVersion(mockStore, {
-        formId: 'fId',
-        versionId: 'vId',
-      });
-
-      expect(mockStore.commit).toHaveBeenCalledTimes(2);
-      expect(mockStore.commit).toHaveBeenNthCalledWith(
-        1,
-        'SET_FORMSUBMISSION',
-        expect.any(Object)
-      );
-      expect(mockStore.commit).toHaveBeenNthCalledWith(
-        2,
-        'SET_VERSION',
-        expect.any(Object)
-      );
->>>>>>> 6f6761b0
     });
 
     it('fetchVersion should dispatch to notifications/addNotification', async () => {
       formService.readVersion.mockRejectedValue('');
-<<<<<<< HEAD
       mockStore.version = undefined;
       await mockStore.fetchVersion({
-=======
-      await store.actions.fetchVersion(mockStore, {
->>>>>>> 6f6761b0
         formId: 'fId',
         versionId: 'vId',
       });
 
-<<<<<<< HEAD
-      expect(addNotificationSpy).toHaveBeenCalledTimes(1);
-      expect(addNotificationSpy).toHaveBeenCalledWith(expect.any(Object));
-=======
-      expect(mockStore.commit).toHaveBeenCalledTimes(1);
-      expect(mockStore.commit).toHaveBeenCalledWith(
-        'SET_FORMSUBMISSION',
-        expect.any(Object)
-      );
-      expect(mockStore.dispatch).toHaveBeenCalledTimes(1);
-      expect(mockStore.dispatch).toHaveBeenCalledWith(
-        'notifications/addNotification',
-        expect.any(Object),
-        expect.any(Object)
-      );
->>>>>>> 6f6761b0
+      expect(addNotificationSpy).toHaveBeenCalledTimes(1);
+      expect(addNotificationSpy).toHaveBeenCalledWith(expect.any(Object));
     });
   });
   describe('form components proactive help', () => {
@@ -776,74 +399,29 @@
       adminService.listFCProactiveHelp.mockResolvedValue({ data: [] });
       await mockStore.listFCProactiveHelp();
 
-<<<<<<< HEAD
       expect(mockStore.fcProactiveHelpGroupList).toEqual(expect.any(Object));
-=======
-      expect(mockStore.commit).toHaveBeenCalledTimes(1);
-      expect(mockStore.commit).toHaveBeenCalledWith(
-        'SET_FCPROACTIVEHELPGROUPLIST',
-        expect.any(Object)
-      );
->>>>>>> 6f6761b0
     });
 
     it('listFCProactiveHelp should dispatch to notifications/addNotification', async () => {
       adminService.listFCProactiveHelp.mockRejectedValue('');
       await mockStore.listFCProactiveHelp();
 
-<<<<<<< HEAD
-      expect(addNotificationSpy).toHaveBeenCalledTimes(1);
-      expect(addNotificationSpy).toHaveBeenCalledWith(expect.any(Object));
-=======
-      expect(mockStore.commit).toHaveBeenCalledTimes(1);
-      expect(mockStore.commit).toHaveBeenCalledWith(
-        'SET_FCPROACTIVEHELPGROUPLIST',
-        expect.any(Object)
-      );
-      expect(mockStore.dispatch).toHaveBeenCalledTimes(1);
-      expect(mockStore.dispatch).toHaveBeenCalledWith(
-        'notifications/addNotification',
-        expect.any(Object),
-        expect.any(Object)
-      );
->>>>>>> 6f6761b0
+      expect(addNotificationSpy).toHaveBeenCalledTimes(1);
+      expect(addNotificationSpy).toHaveBeenCalledWith(expect.any(Object));
     });
 
     it('getFCProactiveHelpImageUrl should commit to SET_FCPROACTIVEHELPIMAGEURL', async () => {
       adminService.getFCProactiveHelpImageUrl.mockResolvedValue({ data: {} });
-<<<<<<< HEAD
       await mockStore.getFCProactiveHelpImageUrl();
       expect(mockStore.fcProactiveHelpImageUrl).toEqual(expect.any(Object));
-=======
-      await store.actions.getFCProactiveHelpImageUrl(mockStore);
-      expect(mockStore.commit).toHaveBeenCalledTimes(1);
-      expect(mockStore.commit).toHaveBeenCalledWith(
-        'SET_FCPROACTIVEHELPIMAGEURL',
-        expect.any(Object)
-      );
->>>>>>> 6f6761b0
     });
 
     it('getFCProactiveHelpImageUrl should dispatch to notifications/addNotification', async () => {
       adminService.getFCProactiveHelpImageUrl.mockRejectedValue('');
       await mockStore.getFCProactiveHelpImageUrl();
 
-<<<<<<< HEAD
-      expect(addNotificationSpy).toHaveBeenCalledTimes(1);
-      expect(addNotificationSpy).toHaveBeenCalledWith(expect.any(Object));
-=======
-      expect(mockStore.commit).toHaveBeenCalledTimes(1);
-      expect(mockStore.commit).toHaveBeenCalledWith(
-        'SET_FCPROACTIVEHELPIMAGEURL',
-        expect.any(Object)
-      );
-      expect(mockStore.dispatch).toHaveBeenCalledTimes(1);
-      expect(mockStore.dispatch).toHaveBeenCalledWith(
-        'notifications/addNotification',
-        expect.any(Object),
-        expect.any(Object)
-      );
->>>>>>> 6f6761b0
+      expect(addNotificationSpy).toHaveBeenCalledTimes(1);
+      expect(addNotificationSpy).toHaveBeenCalledWith(expect.any(Object));
     });
   });
   it('fetchFormCSVExportFields should commit to SET_FORM_FIELDS', async () => {
@@ -857,38 +435,9 @@
       version: 2,
     });
 
-<<<<<<< HEAD
     expect(mockStore.formFields).toEqual(expect.any(Array));
 
     expect(addNotificationSpy).toHaveBeenCalledTimes(1);
     expect(addNotificationSpy).toHaveBeenCalledWith(expect.any(Object));
-=======
-    expect(mockStore.commit).toHaveBeenCalledTimes(1);
-    expect(mockStore.commit).toHaveBeenCalledWith(
-      'SET_FORM_FIELDS',
-      expect.any(Object)
-    );
-    expect(mockStore.dispatch).toHaveBeenCalledTimes(1);
-    expect(mockStore.dispatch).toHaveBeenCalledWith(
-      'notifications/addNotification',
-      expect.any(Object),
-      expect.any(Object)
-    );
-    expect(mockStore.dispatch).toHaveBeenCalledWith(
-      'notifications/addNotification',
-      expect.any(Object),
-      expect.any(Object)
-    );
-  });
-  it('readFormSubscriptionData should commit to SET_SUBSCRIPTION_DATA', async () => {
-    formService.readFormSubscriptionData.mockResolvedValue({ data: {} });
-    await store.actions.readFormSubscriptionData(mockStore, { formId: 'fId' });
-
-    expect(mockStore.commit).toHaveBeenCalledTimes(1);
-    expect(mockStore.commit).toHaveBeenCalledWith(
-      'SET_SUBSCRIPTION_DATA',
-      expect.any(Object)
-    );
->>>>>>> 6f6761b0
   });
 });