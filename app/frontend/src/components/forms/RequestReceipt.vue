--- conflicted
+++ resolved
@@ -1,8 +1,9 @@
-<<<<<<< HEAD
 <script>
+import { mapState } from 'pinia';
 import BaseDialog from '~/components/base/BaseDialog.vue';
 import { i18n } from '~/internationalization';
 import { formService } from '~/services';
+import { useFormStore } from '~/store/form';
 import { useNotificationStore } from '~/store/notification';
 import { NotificationTypes } from '~/utils/constants';
 
@@ -27,92 +28,17 @@
   data() {
     return {
       emailRules: [(v) => !!v || 'E-mail is required'],
+      priority: 'normal',
       showDialog: false,
       to: '',
     };
   },
+  computed: {
+    ...mapState(useFormStore, ['isRTL', 'lang']),
+  },
   mounted() {
     this.resetDialog();
   },
-=======
-<template>
-  <div :class="{ 'dir-rtl': isRTL }">
-    <v-btn
-      color="primary"
-      text
-      small
-      @click="displayDialog"
-      :class="{ 'dir-rtl': isRTL }"
-    >
-      <v-icon class="mr-1">email</v-icon>
-      <span :lang="lang">{{ $t('trans.requestReceipt.emailReceipt') }}</span>
-    </v-btn>
-
-    <BaseDialog
-      v-model="showDialog"
-      type="CONTINUE"
-      @close-dialog="showDialog = false"
-      :class="{ 'dir-rtl': isRTL }"
-      @continue-dialog="requestReceipt()"
-    >
-      <template #icon>
-        <v-icon large color="primary" class="d-none d-sm-flex"> email </v-icon>
-      </template>
-      <template #text>
-        <v-form
-          ref="form"
-          v-model="valid"
-          @submit="requestReceipt()"
-          @submit.prevent
-        >
-          <v-text-field
-            dense
-            flat
-            solid
-            outlined
-            :label="$t('trans.requestReceipt.sendToEmailAddress')"
-            :rules="emailRules"
-            v-model="to"
-            data-test="text-form-to"
-            :lang="lang"
-          />
-          <v-select
-            dense
-            outlined
-            :items="[
-              { text: $t('trans.requestReceipt.low'), value: 'low' },
-              { text: $t('trans.requestReceipt.normal'), value: 'normal' },
-              { text: $t('trans.requestReceipt.high'), value: 'high' },
-            ]"
-            :label="$t('trans.requestReceipt.emailPriority')"
-            :lang="lang"
-            v-model="priority"
-          />
-        </v-form>
-      </template>
-      <template v-slot:button-text-continue>
-        <span :lang="lang">{{ $t('trans.requestReceipt.send') }}</span>
-      </template>
-    </BaseDialog>
-  </div>
-</template>
-
-<script>
-import { mapActions, mapGetters } from 'vuex';
-
-import { NotificationTypes } from '@/utils/constants';
-import { formService } from '@/services';
-
-export default {
-  name: 'RequestReceipt',
-  data: () => ({
-    emailRules: [(v) => !!v || this.$t('trans.requestReceipt.emailRequired')],
-    priority: 'normal',
-    showDialog: false,
-    to: '',
-    valid: false,
-  }),
->>>>>>> 49017c6d
   methods: {
     displayDialog() {
       this.showDialog = true;
@@ -148,45 +74,28 @@
     },
     resetDialog() {
       this.to = this.email;
-<<<<<<< HEAD
-=======
-      this.valid = false;
-    },
-  },
-  computed: {
-    ...mapGetters('form', ['isRTL', 'lang']),
-  },
-  mounted() {
-    this.resetDialog();
-  },
-  props: {
-    email: {
-      type: String,
-      required: true,
-    },
-    formName: {
-      type: String,
-      required: true,
-    },
-    submissionId: {
-      type: String,
-      required: true,
->>>>>>> 49017c6d
     },
   },
 };
 </script>
 
 <template>
-  <div>
-    <v-btn color="primary" variant="text" size="small" @click="displayDialog">
+  <div :class="{ 'dir-rtl': isRTL }">
+    <v-btn
+      color="primary"
+      variant="text"
+      size="small"
+      :class="{ 'dir-rtl': isRTL }"
+      @click="displayDialog"
+    >
       <v-icon icon="mdi:mdi-email"></v-icon>
-      <span>{{ $t('trans.requestReceipt.emailReceipt') }}</span>
+      <span :lang="lang">{{ $t('trans.requestReceipt.emailReceipt') }}</span>
     </v-btn>
 
     <BaseDialog
       v-model="showDialog"
       type="CONTINUE"
+      :class="{ 'dir-rtl': isRTL }"
       @close-dialog="showDialog = false"
       @continue-dialog="requestReceipt()"
     >
@@ -200,6 +109,7 @@
             :label="$t('trans.requestReceipt.sendToEmailAddress')"
             :rules="emailRules"
             data-test="text-form-to"
+            :lang="lang"
           >
             <template #prepend>
               <v-icon
@@ -209,10 +119,22 @@
               ></v-icon>
             </template>
           </v-text-field>
+          <v-select
+            v-model="priority"
+            density="compact"
+            variant="outlined"
+            :items="[
+              { text: $t('trans.requestReceipt.low'), value: 'low' },
+              { text: $t('trans.requestReceipt.normal'), value: 'normal' },
+              { text: $t('trans.requestReceipt.high'), value: 'high' },
+            ]"
+            :label="$t('trans.requestReceipt.emailPriority')"
+            :lang="lang"
+          />
         </v-form>
       </template>
       <template #button-text-continue>
-        <span>{{ $t('trans.requestReceipt.send') }}</span>
+        <span :lang="lang">{{ $t('trans.requestReceipt.send') }}</span>
       </template>
     </BaseDialog>
   </div>
