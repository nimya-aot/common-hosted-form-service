--- conflicted
+++ resolved
@@ -44,10 +44,7 @@
         },
       },
       store,
-<<<<<<< HEAD
       i18n
-=======
->>>>>>> 84870cc4
     });
 
     expect(wrapper.html()).toMatch('v-alert');
@@ -63,10 +60,7 @@
         },
       },
       store,
-<<<<<<< HEAD
       i18n
-=======
->>>>>>> 84870cc4
     });
     wrapper.vm.alertClosed();
 
@@ -82,10 +76,7 @@
         },
       },
       store,
-<<<<<<< HEAD
       i18n
-=======
->>>>>>> 84870cc4
     });
     wrapper.destroy();
 
