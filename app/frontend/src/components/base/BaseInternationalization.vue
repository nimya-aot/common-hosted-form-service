--- conflicted
+++ resolved
@@ -1,33 +1,3 @@
-<<<<<<< HEAD
-=======
-<template>
-  <div class="text-center" style="z-index: 100">
-    <v-menu offset-y>
-      <template v-slot:activator="{ on, attrs }">
-        <v-btn dark outlined v-bind="attrs" v-on="on" class="ml-3">
-          <font-awesome-icon icon="fa-solid fa-globe" class="mr-1" />
-          {{ language }}
-          <font-awesome-icon icon="fa-solid fa-caret-down" class="ml-3" />
-        </v-btn>
-      </template>
-      <v-list style="height: 90vh; overflow-y: scroll">
-        <v-list-item-group color="primary" v-model="languageIndex">
-          <v-list-item
-            v-for="(item, i) in items"
-            :key="i"
-            @click="languageSelected(item)"
-          >
-            <v-list-item-content>
-              <v-list-item-title v-text="item.title"></v-list-item-title>
-            </v-list-item-content>
-          </v-list-item>
-        </v-list-item-group>
-      </v-list>
-    </v-menu>
-  </div>
-</template>
-
->>>>>>> 49017c6d
 <script>
 import { useFormStore } from '~/store/form';
 
