--- conflicted
+++ resolved
@@ -1,136 +1,3 @@
-<<<<<<< HEAD
-=======
-<template>
-  <div class="forms-table" :class="{ 'dir-rtl': isRTL }">
-    <div
-      class="mt-6 d-flex flex-md-row justify-space-between flex-sm-row flex-xs-column-reverse"
-    >
-      <!-- page title -->
-      <div>
-        <h1 :lang="lang">{{ $t('trans.formsTable.myForms') }}</h1>
-      </div>
-      <!-- buttons -->
-      <div v-if="user.idp === ID_PROVIDERS.IDIR">
-        <v-tooltip bottom>
-          <template #activator="{ on, attrs }">
-            <router-link :to="{ name: 'FormCreate' }">
-              <v-btn class="mx-1" color="primary" icon v-bind="attrs" v-on="on">
-                <v-icon>add_circle</v-icon>
-              </v-btn>
-            </router-link>
-          </template>
-          <span :lang="lang">{{ $t('trans.formsTable.createNewForm') }} </span>
-        </v-tooltip>
-      </div>
-    </div>
-
-    <v-row no-gutters>
-      <v-spacer />
-      <v-col cols="12">
-        <!-- search input -->
-        <div class="submissions-search">
-          <v-text-field
-            v-model="search"
-            append-icon="mdi-magnify"
-            :label="$t('trans.formsTable.search')"
-            single-line
-            hide-details
-            class="pb-5"
-            :class="{ label: isRTL }"
-            :lang="lang"
-          />
-        </div>
-      </v-col>
-    </v-row>
-
-    <!-- table header -->
-    <v-data-table
-      class="submissions-table"
-      :headers="headers"
-      item-key="title"
-      :items="filteredFormList"
-      :search="search"
-      :loading="loading"
-      :loading-text="$t('trans.formsTable.loadingText')"
-      :lang="lang"
-    >
-      <template #[`item.name`]="{ item }">
-        <router-link
-          v-if="item.published"
-          :to="{
-            name: 'FormSubmit',
-            query: { f: item.id },
-          }"
-          target="_blank"
-        >
-          <v-tooltip bottom>
-            <template #activator="{ on, attrs }">
-              <span v-bind="attrs" v-on="on">{{ item.name }}</span>
-            </template>
-            <span v-if="item.published" :lang="lang">
-              {{ $t('trans.formsTable.viewForm') }}
-              <v-icon>open_in_new</v-icon>
-            </span>
-          </v-tooltip>
-        </router-link>
-        <span v-else>{{ item.name }}</span>
-        <!-- link to description in dialog -->
-        <v-icon
-          v-if="item.description.trim()"
-          @click="onDescriptionClick(item.id, item.description)"
-          small
-          class="description-icon ml-2 mr-4"
-          color="primary"
-          :aria-label="$t('trans.formsTable.description')"
-        >
-          description
-        </v-icon>
-      </template>
-      <template #[`item.actions`]="{ item }">
-        <router-link
-          v-if="checkFormManage(item)"
-          :to="{ name: 'FormManage', query: { f: item.id } }"
-        >
-          <v-btn color="primary" text small>
-            <v-icon :class="isRTL ? 'ml-1' : 'mr-1'">settings</v-icon>
-            <span class="d-none d-sm-flex" :lang="lang">{{
-              $t('trans.formsTable.manage')
-            }}</span>
-          </v-btn>
-        </router-link>
-        <router-link
-          data-cy="formSubmissionsLink"
-          v-if="checkSubmissionView(item)"
-          :to="{ name: 'FormSubmissions', query: { f: item.id } }"
-        >
-          <v-btn color="primary" text small>
-            <v-icon :class="isRTL ? 'ml-1' : 'mr-1'">list_alt</v-icon>
-            <span class="d-none d-sm-flex" :lang="lang">{{
-              $t('trans.formsTable.submissions')
-            }}</span>
-          </v-btn>
-        </router-link>
-      </template>
-    </v-data-table>
-
-    <BaseDialog
-      v-model="showDescriptionDialog"
-      showCloseButton
-      @close-dialog="showDescriptionDialog = false"
-    >
-      <template #title>
-        <span class="pl-5" :lang="lang">{{
-          $t('trans.formsTable.Description')
-        }}</span>
-      </template>
-      <template #text>
-        <slot name="formDescription">{{ formDescription }}</slot>
-      </template>
-    </BaseDialog>
-  </div>
-</template>
-
->>>>>>> 49017c6d
 <script>
 import { mapActions, mapState } from 'pinia';
 
@@ -147,24 +14,7 @@
   },
   data() {
     return {
-<<<<<<< HEAD
       headers: [
-=======
-      // Assigning width: '1%' to dynamically assign width to the Table's Columns as described by this post on Stack Overflow:
-      // https://stackoverflow.com/a/51569928
-      loading: true,
-      showDescriptionDialog: false,
-      formId: null,
-      formDescription: null,
-      search: '',
-    };
-  },
-  computed: {
-    ...mapGetters('form', ['formList', 'isRTL', 'lang']),
-    ...mapGetters('auth', ['user']),
-    headers() {
-      return [
->>>>>>> 49017c6d
         {
           title: i18n.t('trans.formsTable.formTitle'),
           align: 'start',
@@ -188,7 +38,7 @@
     };
   },
   computed: {
-    ...mapState(useFormStore, ['formList']),
+    ...mapState(useFormStore, ['formList', 'isRTL', 'lang']),
     ...mapState(useAuthStore, ['user']),
     canCreateForm() {
       return this.user.idp === IdentityProviders.IDIR;
@@ -217,13 +67,13 @@
 </script>
 
 <template>
-  <div>
+  <div class="forms-table" :class="{ 'dir-rtl': isRTL }">
     <div
       class="mt-6 d-flex flex-md-row justify-space-between flex-sm-column-reverse flex-xs-column-reverse gapRow"
     >
       <!-- page title -->
       <div>
-        <h1>{{ $t('trans.formsTable.myForms') }}</h1>
+        <h1 :lang="lang">{{ $t('trans.formsTable.myForms') }}</h1>
       </div>
       <!-- buttons -->
       <div v-if="canCreateForm">
@@ -246,7 +96,7 @@
               </v-btn>
             </router-link>
           </template>
-          <span>{{ $t('trans.formsTable.createNewForm') }}</span>
+          <span :lang="lang">{{ $t('trans.formsTable.createNewForm') }}</span>
         </v-tooltip>
       </div>
     </div>
@@ -264,6 +114,8 @@
             single-line
             :label="$t('trans.formsTable.search')"
             class="pb-5"
+            :class="{ label: isRTL }"
+            :lang="lang"
           />
         </div>
       </v-col>
@@ -279,6 +131,7 @@
     :loading="loading"
     :loading-text="$t('trans.formsTable.loadingText')"
     :search="search"
+    :lang="lang"
   >
     <template #item.name="{ item }">
       <router-link
@@ -293,7 +146,7 @@
           <template #activator="{ props }">
             <span v-bind="props">{{ item.columns.name }}</span>
           </template>
-          <span>
+          <span :lang="lang">
             {{ $t('trans.formsTable.viewForm') }}
             <v-icon icon="mdi:mdi-open-in-new"></v-icon>
           </span>
@@ -306,6 +159,7 @@
         class="description-icon ml-2 mr-4"
         color="primary"
         icon="mdi:mdi-note-text"
+        :aria-label="$t('trans.formsTable.description')"
         @click="onDescriptionClick(item.raw.id, item.raw.description)"
       ></v-icon>
     </template>
@@ -315,8 +169,8 @@
         :to="{ name: 'FormManage', query: { f: item.raw.id } }"
       >
         <v-btn color="primary" variant="text" size="small">
-          <v-icon class="mr-1" icon="mdi:mdi-cog"></v-icon>
-          <span class="d-none d-sm-flex">{{
+          <v-icon :class="isRTL ? 'ml-1' : 'mr-1'" icon="mdi:mdi-cog"></v-icon>
+          <span class="d-none d-sm-flex" :lang="lang">{{
             $t('trans.formsTable.manage')
           }}</span>
         </v-btn>
@@ -327,8 +181,11 @@
         :to="{ name: 'FormSubmissions', query: { f: item.raw.id } }"
       >
         <v-btn color="primary" variant="text" size="small">
-          <v-icon class="mr-1" icon="mdi:mdi-list-box-outline"></v-icon>
-          <span class="d-none d-sm-flex">{{
+          <v-icon
+            :class="isRTL ? 'ml-1' : 'mr-1'"
+            icon="mdi:mdi-list-box-outline"
+          ></v-icon>
+          <span class="d-none d-sm-flex" :lang="lang">{{
             $t('trans.formsTable.submissions')
           }}</span>
         </v-btn>
@@ -342,7 +199,9 @@
     @close-dialog="showDescriptionDialog = false"
   >
     <template #title>
-      <span class="pl-5">{{ $t('trans.formsTable.Description') }}</span>
+      <span class="pl-5" :lang="lang">{{
+        $t('trans.formsTable.Description')
+      }}</span>
     </template>
     <template #text>
       <slot name="formDescription">{{ formDescription }}</slot>
