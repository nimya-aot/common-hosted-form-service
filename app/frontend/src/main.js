import 'nprogress/nprogress.css';
import '@bcgov/bc-sans/css/BCSans.css';
<<<<<<< HEAD
import 'vue-json-pretty/lib/styles.css';
import '@src/assets/scss/style.scss';
import 'font-awesome/css/font-awesome.min.css';
import 'formiojs/dist/formio.builder.min.css';

import axios from 'axios';
import NProgress from 'nprogress';
import { createApp, h } from 'vue';

import App from '@src/App.vue';
import { formatDate, formatDateLong } from '@src/filters';
import auth from '@src/store/modules/auth.js';
import getRouter from '@src/router';
import store from '@src/store';

const app = createApp({
  render: () => h(App),
});

app.config.unwrapInjectedRef = true;
app.config.globalProperties.$filters = {
  formatDate,
  formatDateLong,
};
=======
import '@/assets/scss/style.scss';
import i18n from '@/internationalization';
import axios from 'axios';
import NProgress from 'nprogress';
import Vue from 'vue';
import App from '@/App.vue';
import '@/filters';
import auth from '@/store/modules/auth.js';
import getRouter from '@/router';
import store from '@/store';
>>>>>>> 25acd187

// Add our custom components to the formio instance
// importing the main formio dependency (whether through vue-formio or directly)
// has to be done BEFORE the keycloak adapter for some reason or it breaks the keycloak library on non-Chromium MS Edge (or IE11).
// No idea why, probably a polyfill clash
import BcGovFormioComponents from '@src/formio/lib';
import { Formio } from '@formio/vue';
Formio.use(BcGovFormioComponents);

import { library } from '@fortawesome/fontawesome-svg-core';
import { FontAwesomeIcon } from '@fortawesome/vue-fontawesome';
<<<<<<< HEAD
import {
  faFlask,
  faXmark,
  faSquareArrowUpRight,
  faCheck,
  faPenToSquare,
  faEye,
} from '@fortawesome/free-solid-svg-icons';
library.add(
  faFlask,
  faXmark,
  faSquareArrowUpRight,
  faCheck,
  faPenToSquare,
  faEye
);
app.component('font-awesome-icon', FontAwesomeIcon);

import VueKeycloakJs from '@src/plugins/keycloak';
import vuetify from '@src/plugins/vuetify';
app.use(vuetify);
=======
/* add font awesome icon component */
Vue.component('font-awesome-icon', FontAwesomeIcon);
import VueBlobJsonCsv from 'vue-blob-json-csv';
Vue.use(VueBlobJsonCsv);

import VueKeycloakJs from '@/plugins/keycloak';
import vuetify from '@/plugins/vuetify';

Vue.config.productionTip = false;
>>>>>>> 25acd187

/* import clipboard */
import Clipboard from 'vue3-clipboard';
app.use(Clipboard, {
  autoSetContainer: true,
  appendToBody: true,
});

// Globally register all components with base in the name
const modules = import.meta.glob('@src/components/**/*.(vue|js)');
for (const path in modules) {
  if (path.includes('Base')) {
    modules[path]().then((mod) => {
      const componentName = mod.default.__file
        .split('/')
        .pop()
        .replace(/\.\w+$/, '');
      app.component(componentName, mod.default);
    });
  }
}

NProgress.configure({ showSpinner: false });
NProgress.start();

// IE11 Detection (https://stackoverflow.com/a/21825207)
if (!!window.MSInputMethodContext && !!document.documentMode) {
  document.write(`<div style="padding-top: 5em; text-align: center;">
      <h1>We're sorry but ${
        import.meta.env.VITE_TITLE
      } is not supported in Internet Explorer.</h1>
      <h1>Please use a modern browser instead (<a href="https://www.google.com/intl/en_ca/chrome/">Chrome</a>, <a href="https://www.mozilla.org/en-CA/firefox/">Firefox</a>, etc).</h1>
    </div>`);
  NProgress.done();
} else {
  loadConfig();
}

/**
 * @function initializeApp
 * Initializes and mounts the Vue instance
 * @param {boolean} [kcSuccess=false] is Keycloak initialized successfully?
 * @param {string} [basepath='/'] base server path
 */
function initializeApp(kcSuccess = false, basePath = '/') {
  if (kcSuccess && !store.hasModule('auth')) {
    store.registerModule('auth', auth(app));
  }

  const router = getRouter(basePath);
  app.use(router);
  router.app = app;
  app.use(store);

<<<<<<< HEAD
  app.mount('#app');
=======
  new Vue({
    router: getRouter(basePath),
    i18n,
    store,
    vuetify,
    render: (h) => h(App),
  }).$mount('#app');
>>>>>>> 25acd187

  NProgress.done();
}

/**
 * @function loadConfig
 * Acquires the configuration state from the backend server
 */
async function loadConfig() {
  // App publicPath is ./ - so use relative path here, will hit the backend server using relative path to root.
  const configUrl =
    import.meta.env.MODE === 'production'
      ? 'config'
      : `${import.meta.env.BASE_URL}/config`;
  const storageKey = 'config';
  try {
    // Get configuration if it isn't already in session storage
    if (sessionStorage.getItem(storageKey) === null) {
      const { data } = await axios.get(configUrl);
      sessionStorage.setItem(storageKey, JSON.stringify(data));
    }

    // Mount the configuration as a prototype for easier access from Vue
    const config = JSON.parse(sessionStorage.getItem(storageKey));
    app.config.globalProperties.$config = Object.freeze(config);

    if (
      !config ||
      !config.keycloak ||
      !config.keycloak.clientId ||
      !config.keycloak.realm ||
      !config.keycloak.serverUrl
    ) {
      throw new Error('Keycloak is misconfigured');
    }

    loadKeycloak(config);
  } catch (err) {
    sessionStorage.removeItem(storageKey);
    initializeApp(false); // Attempt to gracefully fail
    throw new Error(`Failed to acquire configuration: ${err.message}`);
  }
}

/**
 * @function loadKeycloak
 * Applies Keycloak authentication capabilities
 * @param {object} config A config object
 */
function loadKeycloak(config) {
  app.use(VueKeycloakJs, {
    init: { onLoad: 'check-sso' },
    config: {
      clientId: config.keycloak.clientId,
      realm: config.keycloak.realm,
      url: config.keycloak.serverUrl,
    },
    onReady: () => {
      initializeApp(true, config.basePath);
    },
    onInitError: (error) => {
      console.error('Keycloak failed to initialize'); // eslint-disable-line no-console
      console.error(error); // eslint-disable-line no-console
    },
  });
}

/*
Taken from https://stackoverflow.com/a/73919230 so that we can access the
global properties from other JS files.
*/
export const useAppConfig = () => app.config;<|MERGE_RESOLUTION|>--- conflicted
+++ resolved
@@ -1,31 +1,5 @@
 import 'nprogress/nprogress.css';
 import '@bcgov/bc-sans/css/BCSans.css';
-<<<<<<< HEAD
-import 'vue-json-pretty/lib/styles.css';
-import '@src/assets/scss/style.scss';
-import 'font-awesome/css/font-awesome.min.css';
-import 'formiojs/dist/formio.builder.min.css';
-
-import axios from 'axios';
-import NProgress from 'nprogress';
-import { createApp, h } from 'vue';
-
-import App from '@src/App.vue';
-import { formatDate, formatDateLong } from '@src/filters';
-import auth from '@src/store/modules/auth.js';
-import getRouter from '@src/router';
-import store from '@src/store';
-
-const app = createApp({
-  render: () => h(App),
-});
-
-app.config.unwrapInjectedRef = true;
-app.config.globalProperties.$filters = {
-  formatDate,
-  formatDateLong,
-};
-=======
 import '@/assets/scss/style.scss';
 import i18n from '@/internationalization';
 import axios from 'axios';
@@ -36,41 +10,17 @@
 import auth from '@/store/modules/auth.js';
 import getRouter from '@/router';
 import store from '@/store';
->>>>>>> 25acd187
 
 // Add our custom components to the formio instance
 // importing the main formio dependency (whether through vue-formio or directly)
 // has to be done BEFORE the keycloak adapter for some reason or it breaks the keycloak library on non-Chromium MS Edge (or IE11).
 // No idea why, probably a polyfill clash
-import BcGovFormioComponents from '@src/formio/lib';
-import { Formio } from '@formio/vue';
+import BcGovFormioComponents from '@/formio/lib';
+import { Formio } from 'vue-formio';
 Formio.use(BcGovFormioComponents);
 
-import { library } from '@fortawesome/fontawesome-svg-core';
+/* import font awesome icon component */
 import { FontAwesomeIcon } from '@fortawesome/vue-fontawesome';
-<<<<<<< HEAD
-import {
-  faFlask,
-  faXmark,
-  faSquareArrowUpRight,
-  faCheck,
-  faPenToSquare,
-  faEye,
-} from '@fortawesome/free-solid-svg-icons';
-library.add(
-  faFlask,
-  faXmark,
-  faSquareArrowUpRight,
-  faCheck,
-  faPenToSquare,
-  faEye
-);
-app.component('font-awesome-icon', FontAwesomeIcon);
-
-import VueKeycloakJs from '@src/plugins/keycloak';
-import vuetify from '@src/plugins/vuetify';
-app.use(vuetify);
-=======
 /* add font awesome icon component */
 Vue.component('font-awesome-icon', FontAwesomeIcon);
 import VueBlobJsonCsv from 'vue-blob-json-csv';
@@ -80,40 +30,31 @@
 import vuetify from '@/plugins/vuetify';
 
 Vue.config.productionTip = false;
->>>>>>> 25acd187
-
-/* import clipboard */
-import Clipboard from 'vue3-clipboard';
-app.use(Clipboard, {
-  autoSetContainer: true,
-  appendToBody: true,
-});
-
-// Globally register all components with base in the name
-const modules = import.meta.glob('@src/components/**/*.(vue|js)');
-for (const path in modules) {
-  if (path.includes('Base')) {
-    modules[path]().then((mod) => {
-      const componentName = mod.default.__file
-        .split('/')
-        .pop()
-        .replace(/\.\w+$/, '');
-      app.component(componentName, mod.default);
-    });
-  }
-}
 
 NProgress.configure({ showSpinner: false });
 NProgress.start();
 
+// Globally register all components with base in the name
+const requireComponent = require.context(
+  '@/components',
+  true,
+  /Base[A-Z]\w+\.(vue|js)$/
+);
+requireComponent.keys().forEach((fileName) => {
+  const componentConfig = requireComponent(fileName);
+  const componentName = fileName
+    .split('/')
+    .pop()
+    .replace(/\.\w+$/, '');
+  Vue.component(componentName, componentConfig.default || componentConfig);
+});
+
 // IE11 Detection (https://stackoverflow.com/a/21825207)
 if (!!window.MSInputMethodContext && !!document.documentMode) {
   document.write(`<div style="padding-top: 5em; text-align: center;">
-      <h1>We're sorry but ${
-        import.meta.env.VITE_TITLE
-      } is not supported in Internet Explorer.</h1>
-      <h1>Please use a modern browser instead (<a href="https://www.google.com/intl/en_ca/chrome/">Chrome</a>, <a href="https://www.mozilla.org/en-CA/firefox/">Firefox</a>, etc).</h1>
-    </div>`);
+    <h1>We're sorry but ${process.env.VUE_APP_TITLE} is not supported in Internet Explorer.</h1>
+    <h1>Please use a modern browser instead (<a href="https://www.google.com/intl/en_ca/chrome/">Chrome</a>, <a href="https://www.mozilla.org/en-CA/firefox/">Firefox</a>, etc).</h1>
+  </div>`);
   NProgress.done();
 } else {
   loadConfig();
@@ -126,18 +67,8 @@
  * @param {string} [basepath='/'] base server path
  */
 function initializeApp(kcSuccess = false, basePath = '/') {
-  if (kcSuccess && !store.hasModule('auth')) {
-    store.registerModule('auth', auth(app));
-  }
+  if (kcSuccess && !store.hasModule('auth')) store.registerModule('auth', auth);
 
-  const router = getRouter(basePath);
-  app.use(router);
-  router.app = app;
-  app.use(store);
-
-<<<<<<< HEAD
-  app.mount('#app');
-=======
   new Vue({
     router: getRouter(basePath),
     i18n,
@@ -145,7 +76,6 @@
     vuetify,
     render: (h) => h(App),
   }).$mount('#app');
->>>>>>> 25acd187
 
   NProgress.done();
 }
@@ -157,9 +87,9 @@
 async function loadConfig() {
   // App publicPath is ./ - so use relative path here, will hit the backend server using relative path to root.
   const configUrl =
-    import.meta.env.MODE === 'production'
+    process.env.NODE_ENV === 'production'
       ? 'config'
-      : `${import.meta.env.BASE_URL}/config`;
+      : `${process.env.BASE_URL}/config`;
   const storageKey = 'config';
   try {
     // Get configuration if it isn't already in session storage
@@ -170,7 +100,7 @@
 
     // Mount the configuration as a prototype for easier access from Vue
     const config = JSON.parse(sessionStorage.getItem(storageKey));
-    app.config.globalProperties.$config = Object.freeze(config);
+    Vue.prototype.$config = Object.freeze(config);
 
     if (
       !config ||
@@ -196,7 +126,7 @@
  * @param {object} config A config object
  */
 function loadKeycloak(config) {
-  app.use(VueKeycloakJs, {
+  Vue.use(VueKeycloakJs, {
     init: { onLoad: 'check-sso' },
     config: {
       clientId: config.keycloak.clientId,
@@ -211,10 +141,4 @@
       console.error(error); // eslint-disable-line no-console
     },
   });
-}
-
-/*
-Taken from https://stackoverflow.com/a/73919230 so that we can access the
-global properties from other JS files.
-*/
-export const useAppConfig = () => app.config;+}