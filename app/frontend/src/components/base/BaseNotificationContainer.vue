--- conflicted
+++ resolved
@@ -1,13 +1,17 @@
 <script>
 import { mapState } from 'pinia';
 import BaseNotificationBar from '~/components/base//BaseNotificationBar.vue';
+import { useFormStore } from '~/store/form';
 import { useNotificationStore } from '~/store/notification';
 
 export default {
   components: {
     BaseNotificationBar,
   },
-  computed: mapState(useNotificationStore, ['notifications']),
+  computed: {
+    ...mapState(useNotificationStore, ['notifications']),
+    ...mapState(useFormStore, ['isRTL']),
+  },
 };
 </script>
 
@@ -21,20 +25,6 @@
   </div>
 </template>
 
-<<<<<<< HEAD
-=======
-<script>
-import { mapState, mapGetters } from 'vuex';
-export default {
-  name: 'BaseNotificationContainer',
-  computed: {
-    ...mapState('notifications', ['notifications']),
-    ...mapGetters('form', ['isRTL']),
-  },
-};
-</script>
-
->>>>>>> 49017c6d
 <style scoped>
 .notification-container {
   z-index: 999;
