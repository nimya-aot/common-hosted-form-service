<template>
  <div>
    <v-row no-gutters>
      <v-col cols="12" sm="8">
        <v-checkbox
          v-model="activeOnly"
<<<<<<< HEAD
          class="pl-3"
          label="Show deleted forms"
=======
          :label="$t('trans.adminFormsTable.showDeletedForms')"
>>>>>>> 25acd187
          @click="refeshForms"
        />
      </v-col>
      <v-col cols="12" sm="4">
        <!-- search input -->
        <div class="submissions-search">
          <v-text-field
            v-model="search"
            append-icon="mdi-magnify"
            :label="$t('trans.adminFormsTable.search')"
            single-line
            hide-details
            class="pb-5"
          />
        </div>
      </v-col>
    </v-row>

    <!-- table header -->
    <v-data-table
      class="submissions-table"
      :headers="calcHeaders"
      item-key="title"
      :items="formList"
      :search="search"
      :loading="loading"
      :loading-text="$t('trans.adminFormsTable.loadingText')"
      :no-data-text="$t('trans.adminFormsTable.noDataText')"
    >
      <template v-slot:item.createdAt="{ item }">
        {{ $filters.formatDateLong(item.raw.createdAt) }} -
        {{ item.raw.createdBy }}
      </template>
      <template v-slot:item.updatedAt="{ item }">
        {{ $filters.formatDateLong(item.raw.updatedAt) }} -
        {{ item.raw.updatedBy }}
      </template>
      <template v-slot:item.actions="{ item }">
        <router-link
          :to="{ name: 'AdministerForm', query: { f: item.raw.id } }"
        >
          <v-btn color="primary" variant="text" size="small">
            <v-icon class="mr-1">build_circle</v-icon>
            <span class="d-none d-sm-flex">{{
              $t('trans.adminFormsTable.admin')
            }}</span>
          </v-btn>
        </router-link>

        <router-link
          :to="{
            name: 'FormSubmit',
            query: { f: item.raw.id },
          }"
          target="_blank"
        >
          <v-btn color="primary" variant="text" size="small">
            <v-icon class="mr-1">note_add</v-icon>
            <span class="d-none d-sm-flex">{{
              $t('trans.adminFormsTable.launch')
            }}</span>
          </v-btn>
        </router-link>
      </template>
    </v-data-table>
  </div>
</template>

<script>
import { mapActions, mapGetters } from 'vuex';

export default {
  name: 'FormsTable',
  data() {
    return {
      activeOnly: false,
<<<<<<< HEAD
      headers: [
        { title: 'Form Title', align: 'start', key: 'name' },
        { title: 'Created', align: 'start', key: 'createdAt' },
        { title: 'Deleted', align: 'start', key: 'updatedAt' },
        {
          title: 'Actions',
          align: 'end',
          key: 'actions',
          filterable: false,
          sortable: false,
        },
      ],
=======

>>>>>>> 25acd187
      loading: true,
      search: '',
    };
  },
  computed: {
    ...mapGetters('admin', ['formList']),
    calcHeaders() {
      return this.headers.filter(
        (x) => x.key !== 'updatedAt' || this.activeOnly
      );
    },
    headers() {
      return [
        {
          text: this.$t('trans.adminFormsTable.formTitle'),
          align: 'start',
          value: 'name',
        },
        {
          text: this.$t('trans.adminFormsTable.created'),
          align: 'start',
          value: 'createdAt',
        },
        {
          text: this.$t('trans.adminFormsTable.deleted'),
          align: 'start',
          value: 'updatedAt',
        },
        {
          text: this.$t('trans.adminFormsTable.actions'),
          align: 'end',
          value: 'actions',
          filterable: false,
          sortable: false,
        },
      ];
    },
  },
  async mounted() {
    await this.getForms();
    this.loading = false;
  },
  methods: {
    ...mapActions('admin', ['getForms']),
    async refeshForms() {
      this.loading = true;
      await this.getForms(!this.activeOnly);
      this.loading = false;
    },
  },
};
</script>

<style scoped>
/* TODO: Global Style! */
.submissions-search {
  width: 100%;
}
@media (min-width: 600px) {
  .submissions-search {
    max-width: 20em;
    float: right;
  }
}
@media (max-width: 599px) {
  .submissions-search {
    padding-left: 16px;
    padding-right: 16px;
  }
}

.submissions-table {
  clear: both;
}
@media (max-width: 1263px) {
  .submissions-table :deep(th) {
    vertical-align: top;
  }
}
/* Want to use scss but the world hates me */
.submissions-table :deep(tbody) tr:nth-of-type(odd) {
  background-color: #f5f5f5;
}
.submissions-table :deep(thead) tr th {
  font-weight: normal;
  color: #003366 !important;
  font-size: 1.1em;
}
</style><|MERGE_RESOLUTION|>--- conflicted
+++ resolved
@@ -3,13 +3,9 @@
     <v-row no-gutters>
       <v-col cols="12" sm="8">
         <v-checkbox
+          class="pl-3"
           v-model="activeOnly"
-<<<<<<< HEAD
-          class="pl-3"
-          label="Show deleted forms"
-=======
           :label="$t('trans.adminFormsTable.showDeletedForms')"
->>>>>>> 25acd187
           @click="refeshForms"
         />
       </v-col>
@@ -39,19 +35,15 @@
       :loading-text="$t('trans.adminFormsTable.loadingText')"
       :no-data-text="$t('trans.adminFormsTable.noDataText')"
     >
-      <template v-slot:item.createdAt="{ item }">
-        {{ $filters.formatDateLong(item.raw.createdAt) }} -
-        {{ item.raw.createdBy }}
+      <template #[`item.createdAt`]="{ item }">
+        {{ item.createdAt | formatDateLong }} - {{ item.createdBy }}
       </template>
-      <template v-slot:item.updatedAt="{ item }">
-        {{ $filters.formatDateLong(item.raw.updatedAt) }} -
-        {{ item.raw.updatedBy }}
+      <template #[`item.updatedAt`]="{ item }">
+        {{ item.updatedAt | formatDateLong }} - {{ item.updatedBy }}
       </template>
-      <template v-slot:item.actions="{ item }">
-        <router-link
-          :to="{ name: 'AdministerForm', query: { f: item.raw.id } }"
-        >
-          <v-btn color="primary" variant="text" size="small">
+      <template #[`item.actions`]="{ item }">
+        <router-link :to="{ name: 'AdministerForm', query: { f: item.id } }">
+          <v-btn color="primary" text small>
             <v-icon class="mr-1">build_circle</v-icon>
             <span class="d-none d-sm-flex">{{
               $t('trans.adminFormsTable.admin')
@@ -62,11 +54,11 @@
         <router-link
           :to="{
             name: 'FormSubmit',
-            query: { f: item.raw.id },
+            query: { f: item.id },
           }"
           target="_blank"
         >
-          <v-btn color="primary" variant="text" size="small">
+          <v-btn color="primary" text small>
             <v-icon class="mr-1">note_add</v-icon>
             <span class="d-none d-sm-flex">{{
               $t('trans.adminFormsTable.launch')
@@ -86,22 +78,7 @@
   data() {
     return {
       activeOnly: false,
-<<<<<<< HEAD
-      headers: [
-        { title: 'Form Title', align: 'start', key: 'name' },
-        { title: 'Created', align: 'start', key: 'createdAt' },
-        { title: 'Deleted', align: 'start', key: 'updatedAt' },
-        {
-          title: 'Actions',
-          align: 'end',
-          key: 'actions',
-          filterable: false,
-          sortable: false,
-        },
-      ],
-=======
 
->>>>>>> 25acd187
       loading: true,
       search: '',
     };
@@ -110,7 +87,7 @@
     ...mapGetters('admin', ['formList']),
     calcHeaders() {
       return this.headers.filter(
-        (x) => x.key !== 'updatedAt' || this.activeOnly
+        (x) => x.value !== 'updatedAt' || this.activeOnly
       );
     },
     headers() {
@@ -140,10 +117,6 @@
       ];
     },
   },
-  async mounted() {
-    await this.getForms();
-    this.loading = false;
-  },
   methods: {
     ...mapActions('admin', ['getForms']),
     async refeshForms() {
@@ -151,6 +124,10 @@
       await this.getForms(!this.activeOnly);
       this.loading = false;
     },
+  },
+  async mounted() {
+    await this.getForms();
+    this.loading = false;
   },
 };
 </script>
@@ -177,15 +154,15 @@
   clear: both;
 }
 @media (max-width: 1263px) {
-  .submissions-table :deep(th) {
+  .submissions-table >>> th {
     vertical-align: top;
   }
 }
 /* Want to use scss but the world hates me */
-.submissions-table :deep(tbody) tr:nth-of-type(odd) {
+.submissions-table >>> tbody tr:nth-of-type(odd) {
   background-color: #f5f5f5;
 }
-.submissions-table :deep(thead) tr th {
+.submissions-table >>> thead tr th {
   font-weight: normal;
   color: #003366 !important;
   font-size: 1.1em;
