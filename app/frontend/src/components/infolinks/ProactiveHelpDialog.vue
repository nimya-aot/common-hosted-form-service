--- conflicted
+++ resolved
@@ -1,6 +1,7 @@
 <script>
-import { mapActions } from 'pinia';
+import { mapState, mapActions } from 'pinia';
 import { useAdminStore } from '~/store/admin';
+import { useFormStore } from '~/store/form';
 
 export default {
   props: {
@@ -35,6 +36,9 @@
       linkError: false,
     };
   },
+  computed: {
+    ...mapState(useFormStore, ['isRTL', 'lang']),
+  },
   watch: {
     showDialog(value) {
       this.dialog = value;
@@ -133,11 +137,7 @@
                 style="margin: 0px; padding: 0px"
                 class="text-red"
                 :v-text="$t('trans.proactiveHelpDialog.learnMoreLinkTxt')"
-<<<<<<< HEAD
-=======
-                class="red--text"
                 :lang="lang"
->>>>>>> 49017c6d
               />
             </v-col>
           </v-row>
@@ -147,11 +147,7 @@
                 style="margin: 0px; padding: 0px"
                 class="text-red"
                 :v-text="$t('trans.proactiveHelpDialog.largeImgTxt')"
-<<<<<<< HEAD
-=======
-                class="red--text"
                 :lang="lang"
->>>>>>> 49017c6d
               />
             </v-col>
           </v-row>
@@ -190,13 +186,8 @@
                   </v-text-field>
                 </v-col>
                 <v-checkbox v-model="isLinkEnabled" class="checkbox_data_cy">
-<<<<<<< HEAD
                   <template #label>
-                    <span class="v-label">{{
-=======
-                  <template v-slot:label>
                     <span class="v-label" :lang="lang">{{
->>>>>>> 49017c6d
                       !isLinkEnabled
                         ? $t('trans.proactiveHelpDialog.clickToEnableLink')
                         : $t('trans.proactiveHelpDialog.clickToDisableLink')
@@ -269,22 +260,16 @@
                   <v-btn
                     class="mr-4 saveButtonWrapper"
                     data-cy="more_help_info_link_save_button"
-<<<<<<< HEAD
+                    :lang="lang"
                     @click="submit"
-=======
-                    :lang="lang"
->>>>>>> 49017c6d
                   >
                     {{ $t('trans.proactiveHelpDialog.save') }}
                   </v-btn>
                   <v-btn
                     class="cancelButtonWrapper"
                     data-cy="more_help_info_link_cancel_button"
-<<<<<<< HEAD
+                    :lang="lang"
                     @click="onCloseDialog"
-=======
-                    :lang="lang"
->>>>>>> 49017c6d
                   >
                     {{ $t('trans.proactiveHelpDialog.cancel') }}
                   </v-btn>
@@ -298,144 +283,6 @@
   </v-row>
 </template>
 
-<<<<<<< HEAD
-=======
-<script>
-import { faCloudArrowUp } from '@fortawesome/free-solid-svg-icons';
-import { library } from '@fortawesome/fontawesome-svg-core';
-library.add(faCloudArrowUp);
-
-import { mapActions, mapGetters } from 'vuex';
-
-export default {
-  name: 'ProactiveHelpDialog',
-  data() {
-    return {
-      errors: [],
-      componentName_:
-        this.component && this.component.componentName
-          ? this.component.componentName
-          : this.componentName,
-      description:
-        this.component && this.component.description
-          ? this.component.description
-          : '',
-      moreHelpInfoLink:
-        this.component && this.component.externalLink
-          ? this.component.externalLink
-          : '',
-      isLinkEnabled:
-        this.component && this.component.isLinkEnabled
-          ? this.component.isLinkEnabled
-          : false,
-      dialog: this.showDialog,
-      color1: '#1A5A96',
-      image: '',
-      imageSizeError: false,
-      componentId:
-        this.component && this.component.id ? this.component.id : undefined,
-      imageName:
-        this.component && this.component.imageName
-          ? this.component.imageName
-          : '',
-      imagePlaceholder:
-        this.component && this.component.imageName
-          ? this.component.imageName
-          : undefined,
-      linkError: false,
-    };
-  },
-  props: {
-    showDialog: { type: Boolean, required: true },
-    component: { type: Object },
-    componentName: { type: String, require: true, default: '' },
-    groupName: { type: String, require: true },
-  },
-
-  methods: {
-    ...mapActions('admin', [
-      'addFCProactiveHelp',
-      'uploadFCProactiveHelpImage',
-      'getEachFCProactiveHelpVersion',
-    ]),
-    onCloseDialog() {
-      this.resetDialog();
-      this.$emit('close-dialog');
-    },
-    validateLinkUrl() {
-      let error = false;
-      this.linkError = false;
-      if (this.isLinkEnabled && this.moreHelpInfoLink === '') {
-        error = true;
-        this.linkError = true;
-      }
-      return error;
-    },
-    async selectImage(image) {
-      this.imageSizeError = false;
-      if (image.size > 500000) {
-        this.imageSizeError = true;
-      } else {
-        const reader = new FileReader();
-        reader.onload = async (e) => {
-          this.image = e.target.result;
-          this.imageName = image.name;
-        };
-        if (image) {
-          await reader.readAsDataURL(image);
-        }
-      }
-    },
-    submit() {
-      if (!this.validateLinkUrl()) {
-        this.imageName = this.image !== '' ? this.imageName : '';
-        this.moreHelpInfoLink = !this.isLinkEnabled
-          ? ''
-          : this.moreHelpInfoLink;
-        this.addFCProactiveHelp({
-          componentId: this.componentId,
-          componentName: this.componentName_,
-          image: this.image,
-          externalLink: this.moreHelpInfoLink,
-          groupName: this.groupName,
-          description: this.description,
-          status:
-            this.component && this.component.status
-              ? this.component.status
-              : false,
-          isLinkEnabled: this.isLinkEnabled,
-          imageName: this.imageName,
-        });
-        this.onCloseDialog();
-      }
-    },
-    resetDialog() {
-      this.componentName_ = '';
-      this.moreHelpInfoLink = '';
-      this.isLinkEnabled = false;
-      this.image = '';
-      this.imageName = '';
-      this.imagePlaceholder = undefined;
-      this.linkError = false;
-      this.description = '';
-      this.link = '';
-    },
-  },
-  watch: {
-    showDialog() {
-      this.dialog = this.showDialog;
-    },
-    componentName() {
-      this.componentName_ = this.componentName;
-    },
-  },
-  computed: {
-    ...mapGetters('admin', ['fcHelpInfoImageUpload', 'fcProactiveHelpVersion']),
-    ...mapGetters('form', ['isRTL', 'lang']),
-  },
-};
-</script>
->>>>>>> 49017c6d
 <style lang="scss" scoped>
 .active:hover {
   text-decoration: underline !important;
