import { appAxios } from '@/services/interceptors';
import { ApiRoutes } from '@/utils/constants';

export default {
  //
  // Form calls
  //

  /**
   * @function readForm
   * Get the baseline form metadata
   * @param {string} formId The form uuid
   * @returns {Promise} An axios response
   */
  readForm(formId) {
    return appAxios().get(`${ApiRoutes.FORMS}/${formId}`);
  },

  /**
   * @function createForm
   * Create a new Form
   * @param {Object} formData An object containing the form details
   * @returns {Promise} An axios response
   */
  createForm(formData) {
    return appAxios().post(`${ApiRoutes.FORMS}`, formData);
  },

  /**
   * @function updateForm
   * Update a Form
   * @param {string} formId The form uuid
   * @param {Object} formData An object containing the form details
   * @returns {Promise} An axios response
   */
  updateForm(formId, formData) {
    return appAxios().put(`${ApiRoutes.FORMS}/${formId}`, formData);
  },

  /**
   * @function deleteForm
   * Soft delete a Form
   * @param {string} formId The form uuid
   * @returns {Promise} An axios response
   */
  deleteForm(formId) {
    return appAxios().delete(`${ApiRoutes.FORMS}/${formId}`);
  },

  /**
   * @function readFormOptions
   * Get pre-flight details for a form
   * @param {string} formId The form uuid
   * @returns {Promise} An axios response
   */
  readFormOptions(formId) {
    return appAxios().get(`${ApiRoutes.FORMS}/${formId}/options`);
  },

  /**
   * @function getStatusCodes
   * Get the statuses that are available to a form
   * @param {string} formId The form identifier
   * @returns {Promise} An axios response
   */
  getStatusCodes(formId) {
    return appAxios().get(`/forms/${formId}/statusCodes`);
  },

  //
  // Form draft calls
  //

  /**
   * @function createDraft
   * Create a new Form draft
   * @param {string} formId The form uuid
   * @param {Object} data An object containing an updated schema object attribute
   * @returns {Promise} An axios response
   */
  createDraft(formId, data) {
    return appAxios().post(`${ApiRoutes.FORMS}/${formId}/drafts`, data);
  },

  /**
   * @function deleteDraft
   * Delete a Form draft
   * @param {string} formId The form uuid
   * @param {string} formVersionDraftId The form version draft uuid
   * @returns {Promise} An axios response
   */
  deleteDraft(formId, formVersionDraftId) {
    return appAxios().delete(
      `${ApiRoutes.FORMS}/${formId}/drafts/${formVersionDraftId}`
    );
  },

  /**
   * @function listDrafts
   * Get any drafts for a form
   * @param {string} formId The form uuid
   * @returns {Promise} An axios response
   */
  listDrafts(formId) {
    return appAxios().get(`${ApiRoutes.FORMS}/${formId}/drafts`);
  },

  /**
   * @function publishDraft
   * Publishes a specific form draft
   * @param {string} formId The form uuid
   * @param {string} formVersionDraftId The form version draft uuid
   * @returns {Promise} An axios response
   */
  publishDraft(formId, formVersionDraftId) {
    return appAxios().post(
      `${ApiRoutes.FORMS}/${formId}/drafts/${formVersionDraftId}/publish`
    );
  },

  /**
   * @function readDraft
   * Get a specific draft for a form
   * @param {string} formId The form uuid
   * @param {string} formVersionDraftId The draft uuid
   * @returns {Promise} An axios response
   */
  readDraft(formId, formVersionDraftId) {
    return appAxios().get(
      `${ApiRoutes.FORMS}/${formId}/drafts/${formVersionDraftId}`
    );
  },

  /**
   * @function updateDraft
   * Update a draft with a new schema
   * @param {string} formId The form uuid
   * @param {string} formVersionDraftId The draft uuid
   * @param {Object} data The request body
   * @returns {Promise} An axios response
   */
  updateDraft(formId, formVersionDraftId, data) {
    return appAxios().put(
      `${ApiRoutes.FORMS}/${formId}/drafts/${formVersionDraftId}`,
      data
    );
  },

  //
  // Form version calls
  //

  /**
   * @function readPublished
   * Get the most recently published form version schema
   * @param {string} formId The form uuid
   * @returns {Promise} An axios response
   */
  readPublished(formId) {
    return appAxios().get(`${ApiRoutes.FORMS}/${formId}/version`);
  },

  /**
   * @function readVersion
   * Get a specific form version schema
   * @param {string} formId The form uuid
   * @param {string} formVersionId The form version uuid
   * @returns {Promise} An axios response
   */
  readVersion(formId, formVersionId) {
    return appAxios().get(
      `${ApiRoutes.FORMS}/${formId}/versions/${formVersionId}`
    );
  },

  /**
   * @function readVersionFields
   * Get a list of valid form fields in this form version
   * @param {string} formId The form uuid
   * @param {string} formVersionId The form version uuid
   * @returns {Promise} An axios response
   */
  readVersionFields(formId, formVersionId) {
    return appAxios().get(
      `${ApiRoutes.FORMS}/${formId}/versions/${formVersionId}/fields`
    );
  },

  /**
   * @function publishVersion
   * Publish or unpublish a specific form version. Publishing a verison will unpublish all others.
   * @param {string} formId The form uuid
   * @param {string} formVersionId The form version uuid
   * @param {Boolean} publish True to publish, false to unpublish
   * @returns {Promise} An axios response
   */
  publishVersion(formId, formVersionId, publish) {
    return appAxios().post(
      `${ApiRoutes.FORMS}/${formId}/versions/${formVersionId}/publish`,
      null,
      {
        params: {
          unpublish: !publish,
        },
      }
    );
  },

  /**
   * @function updateVersion
   * Updates a specific form version schema
   * @param {string} formId The form uuid
   * @param {string} formVersionId The form version uuid
   * @param {Object} data An object containing an updated schema object attribute
   * @returns {Promise} An axios response
   */
  updateVersion(formId, formVersionId, data) {
    return appAxios().put(
      `${ApiRoutes.FORMS}/${formId}/versions/${formVersionId}`,
      data
    );
  },

  //
  // Form submission calls
  //

  /**
   * @function createSubmission
   * Submit the form data
   * @param {string} formId The form uuid
   * @param {string} versionId The form uuid
   * @param {Object} requestBody The form data for the submission
   * @returns {Promise} An axios response
   */
  createSubmission(formId, versionId, requestBody) {
    return appAxios().post(
      `${ApiRoutes.FORMS}/${formId}/versions/${versionId}/submissions`,
      requestBody
    );
  },

  /**
   * @function deleteSubmission
   * Soft delete a specific submission
   * @param {string} submissionId The form submission identifier
   * @returns {Promise} An axios response
   */
  deleteSubmission(submissionId) {
    return appAxios().delete(`${ApiRoutes.SUBMISSION}/${submissionId}`);
  },

  /**
   * @function deleteMultipleSubmissions
   * Soft delete a specific submission
   * @param {array} submissionIds The form submission identifier
   * @returns {Promise} An axios response
   */
  deleteMultipleSubmissions(submissionId, formId, requestBody) {
    return appAxios().delete(
      `${ApiRoutes.SUBMISSION}/${submissionId}/${formId}/submissions`,
      requestBody
    );
  },

  /**
   * @function restoreSubmission
   * Restores an existing submission
   * @param {string} submissionId The form uuid
   * @param {Object} requestBody The form data for the submission
   * @returns {Promise} An axios response
   */
  restoreSubmission(submissionId, requestBody) {
    return appAxios().put(
      `${ApiRoutes.SUBMISSION}/${submissionId}/restore`,
      requestBody
    );
  },

  /**
   * @function restoreMutipleSubmissions
   * Restores an existing submission
   * @param {string} submissionId The form uuid
   * @returns {Promise} An axios response
   */
  restoreMutipleSubmissions(submissionId, formId, requestBody) {
    return appAxios().put(
      `${ApiRoutes.SUBMISSION}/${submissionId}/${formId}/submissions/restore`,
      requestBody
    );
  },

  /**
   * @function updateSubmission
   * Update an existing submission
   * @param {string} submissionId The form uuid
   * @param {Object} requestBody The form data for the submission
   * @returns {Promise} An axios response
   */
  updateSubmission(submissionId, requestBody) {
    return appAxios().put(
      `${ApiRoutes.SUBMISSION}/${submissionId}`,
      requestBody
    );
  },

  /**
   * @function getSubmission
   * Get the form data + version + submission data
   * @param {string} submissionId The form submission identifier
   * @returns {Promise} An axios response
   */
  getSubmission(submissionId) {
    return appAxios().get(`${ApiRoutes.SUBMISSION}/${submissionId}`);
  },

  /**
   * @function getSubmissionOptions
   * Get pre-flight details for a form submission
   * @param {string} submissionId The form submission identifier
   * @returns {Promise} An axios response
   */
  getSubmissionOptions(submissionId) {
    return appAxios().get(`${ApiRoutes.SUBMISSION}/${submissionId}/options`);
  },

  /**
   * @function listSubmissions
   * Get the submissions for a form
   * @param {string} formId The form uuid
   * @param {Object} params the query parameters
   * @returns {Promise} An axios response
   */
  listSubmissions(formId, params = {}) {
    return appAxios().get(`${ApiRoutes.FORMS}/${formId}/submissions`, {
      params,
    });
  },

  /**
   * @function listSubmissionEdits
   * Get the audit history for edits of a submission
   * @param {string} submissionId The submission uuid
   * @returns {Promise} An axios response
   */
  listSubmissionEdits(submissionId) {
    return appAxios().get(`${ApiRoutes.SUBMISSION}/${submissionId}/edits`);
  },

  /**
   * @function readCSVExportFields
   * Get a list of valid form fields in this form version
   * @param {string} formId The form uuid
   * @param {string} type The export type and it is defaulted to submissions
   * @param {string} draft The default value is false
   * @param {string} deleted The default value is false
   * @param {string} version The form version
   * @returns {Promise} An axios response
   */
  readCSVExportFields(formId, type, draft, deleted, version) {
    return appAxios().get(`${ApiRoutes.FORMS}/${formId}/csvexport/fields`, {
      params: {
        type: type,
        draft: draft,
        deleted: deleted,
        version: version,
      },
    });
  },

  /**
   * @function exportSubmissions
   * Get the export file for a range of form submittions
   * @param {string} formId The form uuid
   * @param {Array} preference selected fields by the user
   * @param {string} format The export file format csv or json
   * @param {object} options options for the export (eg: minDate, maxDate, deleted, drafts)
   * @returns {Promise} An axios response
   */
  exportSubmissions(
    formId,
    format,
    template,
    versionSelected,
    preference,
<<<<<<< HEAD
    fields,
    options = {}
=======
    options = {},
    emailExport = false
>>>>>>> e576ba4a
  ) {
    return appAxios().post(
      `${ApiRoutes.FORMS}/${formId}/export/fields`,
      {
        format: format,
        template: template,
        version: versionSelected,
        type: 'submissions',
        preference: preference,
<<<<<<< HEAD
        fields: fields,
=======
        emailExport,
>>>>>>> e576ba4a
        ...options,
      },
      {
        responseType: 'blob',
      }
    );
  },

  //
  // Notes and Status
  //

  /**
   * @function getSubmissionNotes
   * Get the notes associated with the submission
   * @param {string} submissionId The form submission identifier
   * @returns {Promise} An axios response
   */
  getSubmissionNotes(submissionId) {
    return appAxios().get(`${ApiRoutes.SUBMISSION}/${submissionId}/notes`);
  },

  /**
   * @function addNote
   * Add a new notes to the submission
   * @param {string} submissionId The form submission identifier
   * @param {Object} data The request body
   * @returns {Promise} An axios response
   */
  addNote(submissionId, data) {
    return appAxios().post(
      `${ApiRoutes.SUBMISSION}/${submissionId}/notes`,
      data
    );
  },

  /**
   * @function getSubmissionStatuses
   * Get the current status history associated with the submission
   * @param {string} submissionId The form submission identifier
   * @returns {Promise} An axios response
   */
  getSubmissionStatuses(submissionId) {
    return appAxios().get(`${ApiRoutes.SUBMISSION}/${submissionId}/status`);
  },

  /**
   * @function docGen
   * Upload a template to generate PDF from CDOGS API
   * @param {string} submissionId The form submission identifier
   * @param {Object} body The request body
   * @returns {Promise} An axios response
   */
  docGen(submissionId, body) {
    return appAxios().post(
      `${ApiRoutes.SUBMISSION}/${submissionId}/template/render`,
      body,
      {
        responseType: 'arraybuffer', // Needed for binaries unless you want pain
        timeout: 30000, // Override default timeout as this call could take a while
      }
    );
  },

  /**
   * @function updateSubmissionStatus
   * Add a new status entry to the submission
   * @param {string} submissionId The form submission identifier
   * @param {Object} data The request body
   * @returns {Promise} An axios response
   */
  updateSubmissionStatus(submissionId, data) {
    return appAxios().post(
      `${ApiRoutes.SUBMISSION}/${submissionId}/status`,
      data
    );
  },

  //
  // Email
  //

  /**
   * @function requestReceiptEmail
   * Send a receipt email
   * @param {string} submissionId The submission uuid
   * @param {Object} requestBody The body for the api call: { to }
   * @returns {Promise} An axios response
   */
  requestReceiptEmail(submissionId, requestBody) {
    return appAxios().post(
      `${ApiRoutes.SUBMISSION}/${submissionId}/email`,
      requestBody
    );
  },

  /**
   * listFormComponentsProactiveHelp
   * @function listFCProactiveHelp
   * Reads all form components help information
   * @returns {Promise} An axios response
   */
  async listFCProactiveHelp() {
    return await appAxios().get(
      `${ApiRoutes.FORMS}/formcomponents/proactivehelp/list`
    );
  },

  /**
   * @function getPresignedUrl
   * get signed image upload url
   * @param {Object} imageName component name and component image encoded into base64
   * @returns {Promise} An axios response
   */
  async getFCProactiveHelpImageUrl(componentId) {
    return appAxios().get(
      `${ApiRoutes.FORMS}/formcomponents/proactivehelp/imageUrl/${componentId}`
    );
  },
};<|MERGE_RESOLUTION|>--- conflicted
+++ resolved
@@ -383,13 +383,9 @@
     template,
     versionSelected,
     preference,
-<<<<<<< HEAD
     fields,
-    options = {}
-=======
+    emailExport = false,
     options = {},
-    emailExport = false
->>>>>>> e576ba4a
   ) {
     return appAxios().post(
       `${ApiRoutes.FORMS}/${formId}/export/fields`,
@@ -399,11 +395,8 @@
         version: versionSelected,
         type: 'submissions',
         preference: preference,
-<<<<<<< HEAD
         fields: fields,
-=======
         emailExport,
->>>>>>> e576ba4a
         ...options,
       },
       {
