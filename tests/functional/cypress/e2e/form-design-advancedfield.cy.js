--- conflicted
+++ resolved
@@ -320,11 +320,6 @@
         cy.waitForLoad();
         cy.get('.mdi-delete').click();
         cy.get('[data-test="continue-btn-continue"]').click();
-<<<<<<< HEAD
-      
-=======
-        cy.get('#logoutButton > .v-btn__content > span').click();
->>>>>>> a3bbe412
         
         })
 
