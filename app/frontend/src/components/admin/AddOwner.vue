--- conflicted
+++ resolved
@@ -6,25 +6,16 @@
     <v-row class="mt-4">
       <v-col cols="9" sm="6" md="6" lg="4">
         <v-text-field
-<<<<<<< HEAD
-=======
           :label="$t('trans.addOwner.label')"
->>>>>>> 25acd187
           v-model="userGuid"
-          label="User ID (guid)"
           :rules="userGuidRules"
           :hint="$t('trans.addOwner.hint')"
           persistent-hint
         />
       </v-col>
       <v-col cols="3" md="2">
-<<<<<<< HEAD
-        <v-btn color="primary" :disabled="!valid" @click="addOwner">
-          <span>Add owner</span>
-=======
         <v-btn color="primary" @click="addOwner" :disabled="!valid">
           <span>{{ $t('trans.addOwner.addowner') }}</span>
->>>>>>> 25acd187
         </v-btn>
       </v-col>
     </v-row>
@@ -34,7 +25,7 @@
 <script>
 import { mapActions } from 'vuex';
 
-import { FormRoleCodes } from '@src/utils/constants';
+import { FormRoleCodes } from '@/utils/constants';
 import { version as uuidVersion, validate as uuidValidate } from 'uuid';
 
 export default {
@@ -60,8 +51,7 @@
   methods: {
     ...mapActions('admin', ['addFormUser', 'readRoles']),
     async addOwner() {
-      const { valid } = this.$refs.addUserForm.validate();
-      if (valid) {
+      if (this.$refs.addUserForm.validate()) {
         await this.addFormUser({
           userId: this.userGuid,
           formId: this.formId,
