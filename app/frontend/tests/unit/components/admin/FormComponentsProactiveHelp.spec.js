--- conflicted
+++ resolved
@@ -37,10 +37,7 @@
       localVue,
       store,
       stubs: ['GeneralLayout'],
-<<<<<<< HEAD
       i18n
-=======
->>>>>>> 84870cc4
     });
 
     wrapper.vm.onExpansionPanelClick('Basic Layout');
