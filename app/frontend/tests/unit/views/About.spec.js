--- conflicted
+++ resolved
@@ -31,10 +31,7 @@
       store,
       stubs: ['router-link', 'BaseImagePopout'],
       vuetify,
-<<<<<<< HEAD
       i18n
-=======
->>>>>>> 84870cc4
     });
 
     expect(wrapper.html()).toMatch('Create, publish forms, and receive submissions');
