import 'cypress-keycloak-commands';
import 'cypress-drag-drop';
import { formsettings } from '../support/login.js';

const depEnv = Cypress.env('depEnv');


Cypress.Commands.add('waitForLoad', () => {
  const loaderTimeout = 60000;

  cy.get('.nprogress-busy', { timeout: loaderTimeout }).should('not.exist');
});



describe('Form Designer', () => {
  

 /* beforeEach(()=>{
    
    
    */let str;
    
    cy.on('uncaught:exception', (err, runnable) => {
      // Form.io throws an uncaught exception for missing projectid
      // Cypress catches it as undefined: undefined so we can't get the text
      console.log(err);
      return false;
    });

  /*});
  */it('Visits the form settings page', () => {
    
    
    cy.viewport(1000, 1100);
    cy.waitForLoad();
    
    formsettings();
    

  });
    
// Verifying fields in the form settings page
  it('DesignTextbox components', () => {
    cy.viewport(1000, 1100);
    cy.get('button').contains('Basic Fields').click();
    let textFields = ["First Name", "Middle Name", "Last Name"];

    for(let i=0; i<textFields.length; i++) {
      cy.get('button').contains('Basic Fields').click();
      cy.get('div.formio-builder-form').then($el => {
      const bounds = $el[0].getBoundingClientRect();
      cy.get('span.btn').contains('Text Field')
        .trigger('mousedown', { which: 1}, { force: true })
        .trigger('mousemove', bounds.x, -50, { force: true })
        .trigger('mouseup', { force: true });
        cy.get('p').contains('Text Field Component');
        cy.get('input[name="data[label]"]').clear();
        cy.get('input[name="data[label]"]').clear();
        cy.get('input[name="data[label]"]').type(textFields[i]);
        cy.get('button').contains('Save').click();
      });
    }

  });
    

  it('Design Multi-line text components', () => {
    cy.viewport(1000, 1100);
    cy.get('div.formio-builder-form').then($el => {
        const coords = $el[0].getBoundingClientRect();
        cy.get('span.btn').contains('Multi-line Text')
        
        .trigger('mousedown', { which: 1}, { force: true })
        .trigger('mousemove', coords.x, +20, { force: true })
        .trigger('mouseup', { force: true });
        //cy.get('p').contains('Multi-line Text Component');
        cy.get('input[name="data[label]"]').clear();
        cy.get('input[name="data[label]"]').clear().type('Question');
        cy.get('button').contains('Save').click();
    });

  });

  it('Design SelectList components', () => {
    cy.viewport(1000, 1100);
    cy.get('div.formio-builder-form').then($el => {
        const coords1 = $el[0].getBoundingClientRect();
        cy.get('span.btn').contains('Select List')
        .trigger('mousedown', { which: 1}, { force: true })
        .trigger('mousemove', coords1.x, -50, { force: true })
        .trigger('mouseup', { force: true });
        cy.get('p').contains('Select List Component');
        cy.get('input[name="data[label]"]').clear();
        cy.get('input[name="data[label]"]').clear();
        cy.get('input[name="data[label]"]').type('Select Gender');
        cy.get(':nth-child(2) > .nav-link').click();
        cy.get('tbody > tr > :nth-child(2)').click();
        
        cy.get('tbody > tr > :nth-child(2)').type('Male');
        cy.get('tfoot > tr > td > .btn').click();
        cy.get('tbody > :nth-child(2) > :nth-child(2)').type('Female');

        cy.get('button').contains('Save').click();

    });

  });
  it('Design Checkbox components', () => {
    cy.viewport(1000, 1100);
    cy.get('div.formio-builder-form').then($el => {
        const coords2 = $el[0].getBoundingClientRect();
        cy.get('span.btn').contains('Checkbox')
        
        .trigger('mousedown', { which: 1}, { force: true })
        .trigger('mousemove', coords2.x, -50, { force: true })
        .trigger('mouseup', { force: true });
        cy.get('p').contains('Checkbox Component');
        cy.get('input[name="data[label]"]').clear();
        cy.get('input[name="data[label]"]').clear();
        cy.get('input[name="data[label]"]').type('Applying for self');
        cy.get('button').contains('Save').click();
    });

  });
  it('Design Checkbox Group components', () => {
    cy.viewport(1000, 1100);
    cy.get('div.formio-builder-form').then($el => {
        const coords3 = $el[0].getBoundingClientRect();
        cy.get('span.btn').contains('Checkbox Group')
        
        .trigger('mousedown', { which: 1}, { force: true })
        .trigger('mousemove', coords3.x, -50, { force: true })
        .trigger('mouseup', { force: true });
        cy.get('p').contains('Checkbox Group Component');
       // cy.get('.nav-item.active > .nav-link').click();
       cy.get('input[name="data[label]"]').clear();
       cy.get('input[name="data[label]"]').clear();
       
        cy.get('input[name="data[label]"]').type('Select all skills');
        cy.get(':nth-child(2) > .nav-link').click();
        cy.get('tbody > tr > :nth-child(2)').click();
        
        cy.get('tbody > tr > :nth-child(2)').type('Javascript');
        cy.get('tfoot > tr > td > .btn').click();
        cy.get('tbody > :nth-child(2) > :nth-child(2)').type('python');
        

        cy.get('button').contains('Save').click();
    });

  });
  it('Design Number components', () => {
    cy.viewport(1000, 1100);  
    cy.get('div.formio-builder-form').then($el => {
        const coords = $el[0].getBoundingClientRect();
        cy.get('span.btn').contains('Number')
        
        .trigger('mousedown', { which: 1}, { force: true })
        .trigger('mousemove', coords.x, -50, { force: true })
        .trigger('mouseup', { force: true });
        //cy.get('p').contains('Multi-line Text Component');
        
        cy.get('button').contains('Save').click();
    });
  });
  it('Design Phone Number components', () => {
    cy.viewport(1000, 1100);
    cy.get('div.formio-builder-form').then($el => {
        const coords = $el[0].getBoundingClientRect();
        cy.get('span.btn').contains('Phone Number')
        
        .trigger('mousedown', { which: 1}, { force: true })
        .trigger('mousemove', coords.x, -50, { force: true })
        .trigger('mouseup', { force: true });
        //cy.get('p').contains('Multi-line Text Component');
        cy.get('input[name="data[label]"]').clear();
        cy.get('input[name="data[label]"]').clear();
        cy.get('input[name="data[label]"]').type('Phone Number');
        cy.get('button').contains('Save').click();
    });
  });
  it('Design Email components', () => {
    cy.viewport(1000, 1100);
    

  });

  it('Design date/Time components', () => {
    cy.viewport(1000, 1100);
    cy.get('div.formio-builder-form').then($el => {
        const coords = $el[0].getBoundingClientRect();
        cy.get('span.btn').contains('Date / Time')
        
        .trigger('mousedown', { which: 1}, { force: true })
        .trigger('mousemove', coords.x, -50, { force: true })
        .trigger('mouseup', { force: true });
        //cy.get('p').contains('Multi-line Text Component');
        cy.get('button').contains('Save').click();
        cy.waitForLoad();
    });
    cy.intercept('GET', `/${depEnv}/api/v1/forms/*`).as('getForm');
      let savedButton = cy.get('[data-cy=saveButton]');
      expect(savedButton).to.not.be.null;
      savedButton.trigger('click');
      cy.waitForLoad();

  });
    
    
    
    // Form Editing 
  it('Form Edit', () => {
      cy.viewport(1000, 1100);
      cy.waitForLoad();
      cy.on('uncaught:exception', (err, runnable) => {
        // Form.io throws an uncaught exception for missing projectid
        // Cypress catches it as undefined: undefined so we can't get the text
        console.log(err);
        return false;
      });
      
      cy.waitForLoad();
      cy.get('[data-cy="settingsRouterLink"]').click();
      cy.get('a > .v-btn > .v-btn__content > .mdi-pencil').click();
      cy.wait(4000);
      
      //Adding another component
      cy.get('label').contains('First Name').should('be.visible');
      cy.get('div.formio-builder-form').then($el => {
        const coords = $el[0].getBoundingClientRect();
<<<<<<< HEAD
        cy.get('span.btn').contains('Checkbox')
=======
        cy.get('span.btn').contains('Text/Images')
>>>>>>> 969cd935
        
        .trigger('mousedown', { which: 1}, { force: true })
        .trigger('mousemove', coords.x, +10, { force: true })
        .trigger('mouseup', { force: true });
        //cy.get('p').contains('Multi-line Text Component');
        
        cy.get('button').contains('Save').click();
      });
<<<<<<< HEAD

      cy.waitForLoad();
      cy.waitForLoad();
      //Remove a component
      cy.get('[ref=removeComponent]').then($el => {

        const rem=$el[11];
        rem.click();
        

      });

      cy.waitForLoad();
      cy.waitForLoad();
=======
      cy.wait(4000);
>>>>>>> 969cd935
      cy.get('[data-cy=saveButton]').click();
      cy.waitForLoad();

      
      
 // Filter the newly created form
   cy.location('search').then(search => {
     //let pathName = fullUrl.pathname
     let arr = search.split('=');
     let arrayValues = arr[1].split('&');
     cy.log(arrayValues[0]);
     //
     //cy.log(arrayValues[2]);
     let dval=arr[2].split('&');
     cy.log(dval);
     //Form preview
     cy.visit(`/${depEnv}/form/preview?f=${dval[0]}&d=${arrayValues[0]}`);
     cy.waitForLoad();
     cy.get('label').contains('Last Name').should('be.visible');
     cy.get('label').contains('First Name').should('be.visible');
     cy.get('label').contains('Applying for self').should('be.visible');
     cy.get('label').contains('Select all skills').should('be.visible');
     cy.get('label').contains('Phone Number').should('be.visible');
     cy.get('label').contains('Date / Time').should('be.visible');
     cy.get('label').contains('Select Gender');

     //Delete form after test run
     cy.visit(`/${depEnv}/form/design?d=${arrayValues[0]}&f=${dval[0]}`);
     cy.wait(4000);
     cy.get('[data-cy="settingsRouterLink"] > .v-btn').click();
     cy.waitForLoad();
     cy.get('[data-test="canRemoveForm"]').click();
     
     cy.get('[data-test="continue-btn-continue"]').click();
     
    });

    
  });

});<|MERGE_RESOLUTION|>--- conflicted
+++ resolved
@@ -229,11 +229,7 @@
       cy.get('label').contains('First Name').should('be.visible');
       cy.get('div.formio-builder-form').then($el => {
         const coords = $el[0].getBoundingClientRect();
-<<<<<<< HEAD
-        cy.get('span.btn').contains('Checkbox')
-=======
         cy.get('span.btn').contains('Text/Images')
->>>>>>> 969cd935
         
         .trigger('mousedown', { which: 1}, { force: true })
         .trigger('mousemove', coords.x, +10, { force: true })
@@ -242,24 +238,7 @@
         
         cy.get('button').contains('Save').click();
       });
-<<<<<<< HEAD
-
-      cy.waitForLoad();
-      cy.waitForLoad();
-      //Remove a component
-      cy.get('[ref=removeComponent]').then($el => {
-
-        const rem=$el[11];
-        rem.click();
-        
-
-      });
-
-      cy.waitForLoad();
-      cy.waitForLoad();
-=======
       cy.wait(4000);
->>>>>>> 969cd935
       cy.get('[data-cy=saveButton]').click();
       cy.waitForLoad();
 
