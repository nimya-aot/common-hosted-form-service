import { createLocalVue, shallowMount } from '@vue/test-utils';
import Vuex from 'vuex';
import i18n from '@/internationalization';
import BaseSecure from '@/components/base/BaseSecure.vue';

const localVue = createLocalVue();
localVue.use(Vuex);

describe('BaseSecure.vue', () => {
  let store;

  beforeEach(() => {
    store = new Vuex.Store();
  });

  it('renders nothing if authenticated, user', () => {
    store.registerModule('auth', {
      namespaced: true,
      getters: {
        authenticated: () => true,
        isUser: () => true,
        keycloakReady: () => true,
      },
    });

    const wrapper = shallowMount(BaseSecure, { localVue, store, i18n });

    expect(wrapper.text()).toMatch('');
  });

  it('renders a message if authenticated, not user', () => {
    store.registerModule('auth', {
      namespaced: true,
      getters: {
        authenticated: () => true,
        isUser: () => false,
<<<<<<< HEAD
        keycloakReady: () => true
=======
        keycloakReady: () => true,
>>>>>>> 84870cc4
      },
    });

    const wrapper = shallowMount(BaseSecure, {
      localVue,
      store,
      stubs: ['router-link'],
<<<<<<< HEAD
      i18n
=======
>>>>>>> 84870cc4
    });

    expect(wrapper.text()).toMatch('Unauthorized');
  });

  it('renders a message if admin required, not admin', () => {
    store.registerModule('auth', {
      namespaced: true,
      getters: {
        authenticated: () => true,
        isAdmin: () => false,
        isUser: () => true,
<<<<<<< HEAD
        keycloakReady: () => true
=======
        keycloakReady: () => true,
>>>>>>> 84870cc4
      },
    });

    const wrapper = shallowMount(BaseSecure, {
      localVue,
      store,
      stubs: ['router-link'],
      propsData: {
<<<<<<< HEAD
        admin: true
      },
      i18n
=======
        admin: true,
      },
>>>>>>> 84870cc4
    });

    expect(wrapper.text()).toMatch('You do not have permission');
  });

  it('renders nothing if admin required, user is admin', () => {
    store.registerModule('auth', {
      namespaced: true,
      getters: {
        authenticated: () => true,
        isAdmin: () => false,
        isUser: () => true,
<<<<<<< HEAD
        keycloakReady: () => true
=======
        keycloakReady: () => true,
>>>>>>> 84870cc4
      },
    });

    const wrapper = shallowMount(BaseSecure, {
      localVue,
      store,
      stubs: ['router-link'],
      propsData: {
<<<<<<< HEAD
        admin: true
      },
      i18n
=======
        admin: true,
      },
>>>>>>> 84870cc4
    });

    expect(wrapper.text()).toMatch('');
  });

  it('renders a message with login button if unauthenticated', () => {
    store.registerModule('auth', {
      namespaced: true,
      getters: {
        authenticated: () => false,
<<<<<<< HEAD
        keycloakReady: () => true
=======
        keycloakReady: () => true,
>>>>>>> 84870cc4
      },
    });

    const wrapper = shallowMount(BaseSecure, { localVue, store, i18n });

    expect(wrapper.text()).toMatch('You must be logged in to use this feature.');
  });

  it('renders a message without login button if unauthenticated', () => {
    store.registerModule('auth', {
      namespaced: true,
      getters: {
        authenticated: () => false,
<<<<<<< HEAD
        keycloakReady: () => false
=======
        keycloakReady: () => false,
>>>>>>> 84870cc4
      },
    });

    const wrapper = shallowMount(BaseSecure, { localVue, store, i18n});

    expect(wrapper.text()).toMatch('You must be logged in to use this feature.');
  });

  it('login button redirects to login url', () => {
    const mockLogin = jest.fn();
    store.registerModule('auth', {
      namespaced: true,
      getters: {
        authenticated: () => false,
        keycloakReady: () => true,
      },
      actions: {
<<<<<<< HEAD
        login: mockLogin
=======
        login: mockLogin,
>>>>>>> 84870cc4
      },
    });

    const wrapper = shallowMount(BaseSecure, { localVue, store, i18n });
    wrapper.vm.login();

    expect(wrapper.text()).toMatch('Login');
    expect(mockLogin).toHaveBeenCalledTimes(1);
    expect(mockLogin).toHaveBeenCalledWith(expect.any(Object), undefined);
  });
});<|MERGE_RESOLUTION|>--- conflicted
+++ resolved
@@ -34,11 +34,7 @@
       getters: {
         authenticated: () => true,
         isUser: () => false,
-<<<<<<< HEAD
         keycloakReady: () => true
-=======
-        keycloakReady: () => true,
->>>>>>> 84870cc4
       },
     });
 
@@ -46,10 +42,7 @@
       localVue,
       store,
       stubs: ['router-link'],
-<<<<<<< HEAD
       i18n
-=======
->>>>>>> 84870cc4
     });
 
     expect(wrapper.text()).toMatch('Unauthorized');
@@ -62,11 +55,7 @@
         authenticated: () => true,
         isAdmin: () => false,
         isUser: () => true,
-<<<<<<< HEAD
         keycloakReady: () => true
-=======
-        keycloakReady: () => true,
->>>>>>> 84870cc4
       },
     });
 
@@ -75,14 +64,9 @@
       store,
       stubs: ['router-link'],
       propsData: {
-<<<<<<< HEAD
         admin: true
       },
       i18n
-=======
-        admin: true,
-      },
->>>>>>> 84870cc4
     });
 
     expect(wrapper.text()).toMatch('You do not have permission');
@@ -95,11 +79,7 @@
         authenticated: () => true,
         isAdmin: () => false,
         isUser: () => true,
-<<<<<<< HEAD
         keycloakReady: () => true
-=======
-        keycloakReady: () => true,
->>>>>>> 84870cc4
       },
     });
 
@@ -108,14 +88,9 @@
       store,
       stubs: ['router-link'],
       propsData: {
-<<<<<<< HEAD
         admin: true
       },
       i18n
-=======
-        admin: true,
-      },
->>>>>>> 84870cc4
     });
 
     expect(wrapper.text()).toMatch('');
@@ -126,11 +101,7 @@
       namespaced: true,
       getters: {
         authenticated: () => false,
-<<<<<<< HEAD
-        keycloakReady: () => true
-=======
         keycloakReady: () => true,
->>>>>>> 84870cc4
       },
     });
 
@@ -144,11 +115,7 @@
       namespaced: true,
       getters: {
         authenticated: () => false,
-<<<<<<< HEAD
-        keycloakReady: () => false
-=======
         keycloakReady: () => false,
->>>>>>> 84870cc4
       },
     });
 
@@ -166,11 +133,7 @@
         keycloakReady: () => true,
       },
       actions: {
-<<<<<<< HEAD
-        login: mockLogin
-=======
         login: mockLogin,
->>>>>>> 84870cc4
       },
     });
 
