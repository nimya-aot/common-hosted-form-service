--- conflicted
+++ resolved
@@ -23,67 +23,25 @@
 
 <template>
   <BaseSecure :idp="[IDP.IDIR]" :class="{ 'dir-rtl': isRTL }">
-<<<<<<< HEAD
     <v-stepper v-model="creatorStep">
       <v-stepper-header>
-        <v-stepper-item
-          :complete="creatorStep > 1"
-          :title="$t('trans.baseStepper.setUpForm')"
-          value="1"
-          :lang="lang"
-        ></v-stepper-item>
+        <v-stepper-item :complete="creatorStep > 1" value="1" :lang="lang">
+          <slot name="setUpFormTitle">
+            {{ $t('trans.baseStepper.setUpForm') }}
+          </slot>
+        </v-stepper-item>
         <v-divider />
-        <v-stepper-item
-          :complete="creatorStep > 2"
-          :title="$t('trans.baseStepper.designForm')"
-          value="1"
-          :lang="lang"
-        ></v-stepper-item>
+        <v-stepper-item :complete="creatorStep > 2" value="1" :lang="lang">
+          <slot name="setUpFormTitle">
+            {{ $t('trans.baseStepper.designForm') }}
+          </slot>
+        </v-stepper-item>
         <v-divider />
-        <v-stepper-item
-          :complete="creatorStep > 3"
-          :title="$t('trans.baseStepper.manageForm')"
-          value="1"
-          :lang="lang"
-        ></v-stepper-item>
-=======
-    <v-stepper
-      v-model="creatorStep"
-      class="elevation-0 d-flex flex-column"
-      alt-labels
-    >
-      <v-stepper-header
-        style="width: 40%"
-        class="elevation-0 px-0 align-self-center"
-      >
-        <v-stepper-step :complete="creatorStep > 1" step="1" class="pl-1 pr-1">
-          <span :class="{ 'mr-2': isRTL }" :lang="lang">
-            <slot name="setUpFormTitle">
-              {{ $t('trans.baseStepper.setUpForm') }}
-            </slot>
-          </span>
-        </v-stepper-step>
-        <v-divider />
-        <v-stepper-step :complete="creatorStep > 2" step="2" class="pl-1 pr-1">
-          <span :class="{ 'mr-2': isRTL }" :lang="lang">
-            <slot name="designFormTitle">
-              {{ $t('trans.baseStepper.designForm') }}
-            </slot>
-          </span>
-        </v-stepper-step>
-        <v-divider />
-        <v-stepper-step
-          :complete="creatorStep === 3"
-          step="3"
-          class="pl-1 pr-1"
-        >
-          <span :class="{ 'mr-2': isRTL }" :lang="lang">
-            <slot name="manageFormTitle">
-              {{ $t('trans.baseStepper.manageForm') }}
-            </slot>
-          </span>
-        </v-stepper-step>
->>>>>>> e52f955d
+        <v-stepper-item :complete="creatorStep > 3" value="1" :lang="lang">
+          <slot name="setUpFormTitle">
+            {{ $t('trans.baseStepper.manageForm') }}
+          </slot>
+        </v-stepper-item>
       </v-stepper-header>
 
       <v-stepper-window>
