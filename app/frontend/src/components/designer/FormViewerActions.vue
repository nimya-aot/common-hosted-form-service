--- conflicted
+++ resolved
@@ -5,7 +5,6 @@
         <span>view all submission</span>
       </v-btn>
     </v-col>
-<<<<<<< HEAD
     <v-col class="text-right">
       <!-- Bulk button -->
       <span v-if="allowSubmitterToUploadFile && !block" class="ml-2">
@@ -27,11 +26,10 @@
               : 'Switch to multiple submission'
           }}</span>
         </v-tooltip>
-=======
-    <v-col v-if="draftEnabled" class="text-right">
-      <span class="ml-2">
+      </span>
+      
+      <span v-if="draftEnabled" class="ml-2">
         <PrintOptions :submission="submission" />
->>>>>>> 9bc12da1
       </span>
 
       <!-- Save a draft -->
