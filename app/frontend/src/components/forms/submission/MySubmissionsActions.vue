--- conflicted
+++ resolved
@@ -21,7 +21,7 @@
   },
   emits: ['draft-deleted'],
   computed: {
-    ...mapState(useFormStore, ['form', 'isRTL']),
+    ...mapState(useFormStore, ['form', 'isRTL', 'lang']),
     isCopyFromExistingSubmissionEnabled() {
       return this.form && this.form.enableCopyExistingSubmission;
     },
@@ -147,58 +147,4 @@
       />
     </span>
   </span>
-<<<<<<< HEAD
-</template>
-=======
-</template>
-
-<script>
-import { mapGetters } from 'vuex';
-import DeleteSubmission from '@/components/forms/submission/DeleteSubmission.vue';
-import { FormPermissions } from '@/utils/constants';
-
-export default {
-  name: 'MySubmissionsActions',
-  components: {
-    DeleteSubmission,
-  },
-  props: {
-    submission: {
-      type: Object,
-      required: true,
-    },
-    formId: {
-      type: String,
-      required: true,
-    },
-  },
-  computed: {
-    ...mapGetters('form', ['form', 'lang']),
-    isCopyFromExistingSubmissionEnabled() {
-      return this.form && this.form.enableCopyExistingSubmission;
-    },
-  },
-  methods: {
-    draftDeleted() {
-      this.$emit('draft-deleted');
-    },
-    hasDeletePerm() {
-      // Only the creator of the draft can delete it
-      return this.submission.permissions.includes(
-        FormPermissions.SUBMISSION_CREATE
-      );
-    },
-    hasEditPerm() {
-      return this.submission.permissions.includes(
-        FormPermissions.SUBMISSION_UPDATE
-      );
-    },
-    hasViewPerm() {
-      return this.submission.permissions.includes(
-        FormPermissions.SUBMISSION_READ
-      );
-    },
-  },
-};
-</script>
->>>>>>> 49017c6d
+</template>