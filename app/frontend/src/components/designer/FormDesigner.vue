--- conflicted
+++ resolved
@@ -7,36 +7,38 @@
       </v-col>
       <!-- buttons -->
       <v-col class="text-right" cols="12" sm="6" order="1" order-sm="2">
-        <v-tooltip location="bottom">
-          <template #activator="{ props }">
+        <v-tooltip bottom>
+          <template #activator="{ on, attrs }">
             <v-btn
               class="mx-1"
+              @click="onExportClick"
               color="primary"
               icon
-              v-bind="props"
-              @click="onExportClick"
+              v-bind="attrs"
+              v-on="on"
             >
               <v-icon>get_app</v-icon>
             </v-btn>
           </template>
           <span>{{ $t('trans.formDesigner.exportDesign') }}</span>
         </v-tooltip>
-        <v-tooltip location="bottom">
-          <template #activator="{ props }">
+        <v-tooltip bottom>
+          <template #activator="{ on, attrs }">
             <v-btn
               class="mx-1"
+              @click="$refs.uploader.click()"
               color="primary"
               icon
-              v-bind="props"
-              @click="$refs.uploader.click()"
+              v-bind="attrs"
+              v-on="on"
             >
               <v-icon>publish</v-icon>
               <input
+                class="d-none"
+                @change="loadFile"
                 ref="uploader"
-                class="d-none"
                 type="file"
                 accept=".json"
-                @change="loadFile"
               />
             </v-btn>
           </template>
@@ -49,14 +51,6 @@
       </v-col>
       <!-- version number-->
       <v-col cols="12" order="4">
-<<<<<<< HEAD
-        <em>Version: {{ displayVersion }}</em>
-      </v-col>
-    </v-row>
-    <BaseInfoCard class="my-6">
-      <h4 class="text-primary">
-        <v-icon class="mr-1" color="primary">info</v-icon>IMPORTANT!
-=======
         <em
           >{{ $t('trans.formDesigner.version') }} :
           {{ this.displayVersion }}</em
@@ -67,77 +61,59 @@
       <h4 class="primary--text">
         <v-icon class="mr-1" color="primary">info</v-icon
         >{{ $t('trans.formDesigner.important') }}!
->>>>>>> 25acd187
       </h4>
       <p class="my-0" v-html="$t('trans.formDesigner.formDesignInfoA')"></p>
       <p class="my-0" v-html="$t('trans.formDesigner.formDesignInfoB')"></p>
     </BaseInfoCard>
     <FormBuilder
-      :form="FORM_SCHEMA"
+      :form="formSchema"
       :key="reRenderFormIo"
+      :options="designerOptions"
       ref="formioForm"
-      :options="designerOptions"
-      class="form-designer"
       @change="onChangeMethod"
       @render="onRenderMethod"
       @initialized="init"
       @addComponent="onAddSchemaComponent"
       @removeComponent="onRemoveSchemaComponent"
+      class="form-designer"
       @formLoad="onFormLoad"
     />
-<<<<<<< HEAD
-    <InformationLinkPreviewDialog
-      :show-dialog="showHelpLinkDialog"
-=======
     <ProactiveHelpPreviewDialog
       :showDialog="showHelpLinkDialog"
       @close-dialog="onShowClosePreveiwDialog"
->>>>>>> 25acd187
       :component="component"
-      :fc-proactive-help-image-url="fcProactiveHelpImageUrl"
-      @close-dialog="onShowClosePreveiwDialog"
+      :fcProactiveHelpImageUrl="fcProactiveHelpImageUrl"
     />
 
     <FloatButton
       placement="bottom-right"
-      :base-f-a-b-items-b-g-color="'#ffffff'"
-      :base-f-a-b-icon-color="'#1976D2'"
-      :base-f-a-b-border-color="'#C0C0C0'"
-      :fab-z-index="1"
+      :baseFABItemsBGColor="'#ffffff'"
+      :baseFABIconColor="'#1976D2'"
+      :baseFABBorderColor="'#C0C0C0'"
+      :fabZIndex="1"
       :size="'small'"
-<<<<<<< HEAD
-      fab-items-gap="7px"
-      :saving="saving"
-      :saved-status="savedStatus"
-      :saved="saved"
-      :is-form-saved="isFormSaved"
-      :form-id="formId"
-      :draft-id="draftId"
-      :undo-enabled="undoEnabled() === 0 ? false : undoEnabled()"
-      :redo-enabled="redoEnabled() === 0 ? false : redoEnabled()"
-=======
       fabItemsGap="4px"
->>>>>>> 25acd187
       @undo="onUndoClick"
       @redo="onRedoClick"
       @save="submitFormSchema"
+      :saving="saving"
+      :savedStatus="savedStatus"
+      :saved="saved"
+      :isFormSaved="isFormSaved"
+      :formId="formId"
+      :draftId="draftId"
+      :undoEnabled="undoEnabled() === 0 ? false : undoEnabled()"
+      :redoEnabled="redoEnabled() === 0 ? false : redoEnabled()"
     />
   </div>
 </template>
 
 <script>
+//import Vue from 'vue';
 import { mapActions, mapGetters } from 'vuex';
-import { FormBuilder } from '@formio/vue';
+import { FormBuilder } from 'vue-formio';
 import { mapFields } from 'vuex-map-fields';
 import { compare, applyPatch, deepClone } from 'fast-json-patch';
-<<<<<<< HEAD
-import templateExtensions from '@src/plugins/templateExtensions';
-import { formService } from '@src/services';
-import { IdentityMode } from '@src/utils/constants';
-import InformationLinkPreviewDialog from '@src/components/infolinks/InformationLinkPreviewDialog.vue';
-import { generateIdps } from '@src/utils/transformUtils';
-import FloatButton from '@src/components/designer/FloatButton.vue';
-=======
 import templateExtensions from '@/plugins/templateExtensions';
 import { formService } from '@/services';
 import { IdentityMode } from '@/utils/constants';
@@ -145,7 +121,6 @@
 import { generateIdps } from '@/utils/transformUtils';
 import FloatButton from '@/components/designer/FloatButton.vue';
 import formioIl8next from '@/internationalization/trans/formio/formio.json';
->>>>>>> 25acd187
 
 export default {
   name: 'FormDesigner',
@@ -173,10 +148,7 @@
   },
   data() {
     return {
-<<<<<<< HEAD
-=======
       offset: true,
->>>>>>> 25acd187
       savedStatus: this.isSavedStatus,
       isFormSaved: !this.newVersion,
       scrollTop: true,
@@ -337,28 +309,6 @@
         },
       };
     },
-    FORM_SCHEMA() {
-      return this.formSchema;
-    },
-  },
-  watch: {
-    // if form userType (public, idir, team, etc) changes, re-render the form builder
-    userType() {
-      this.reRenderFormIo += 1;
-    },
-  },
-  async created() {
-    if (this.formId) {
-      await this.fetchForm(this.formId);
-      await this.getFormSchema();
-    }
-  },
-
-  mounted() {
-    if (!this.formId) {
-      // We are creating a new form, so we obtain the original schema here.
-      this.patch.originalSchema = deepClone(this.formSchema);
-    }
   },
   methods: {
     ...mapActions('form', [
@@ -385,7 +335,6 @@
           // using the original schema in the mount will give you the default schema
           this.patch.originalSchema = deepClone(this.formSchema);
         }
-        this.reRenderFormIo += 1;
       } catch (error) {
         this.addNotification({
           message: this.$t('trans.formDesigner.formLoadErrMsg'),
@@ -632,7 +581,6 @@
         // Flag for formio to know we are setting the form
         this.patch.undoClicked = true;
         this.formSchema = this.getPatch(--this.patch.index);
-        this.reRenderFormIo += 1;
       }
     },
     async redoPatchFromHistory() {
@@ -643,7 +591,6 @@
         // Flag for formio to know we are setting the form
         this.patch.redoClicked = true;
         this.formSchema = this.getPatch(++this.patch.index);
-        this.reRenderFormIo += 1;
       }
     },
     resetHistoryFlags(flag = false) {
@@ -797,8 +744,6 @@
       });
     },
   },
-<<<<<<< HEAD
-=======
   created() {
     if (this.formId) {
       this.getFormSchema();
@@ -821,11 +766,13 @@
       this.reRenderFormIo += 1;
     },
   },
->>>>>>> 25acd187
 };
 </script>
 
 <style lang="scss" scoped>
+@import '~font-awesome/css/font-awesome.min.css';
+@import '~formiojs/dist/formio.builder.min.css';
+
 /* disable router-link */
 .disabled-router {
   pointer-events: none;
