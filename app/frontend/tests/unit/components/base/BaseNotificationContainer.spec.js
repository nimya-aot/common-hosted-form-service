--- conflicted
+++ resolved
@@ -27,10 +27,7 @@
       localVue,
       store,
       stubs: ['BaseNotificationBar'],
-<<<<<<< HEAD
       i18n
-=======
->>>>>>> 84870cc4
     });
 
     expect(wrapper.html()).toMatch('notification-container');
