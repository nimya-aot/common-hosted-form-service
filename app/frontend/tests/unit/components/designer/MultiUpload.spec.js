--- conflicted
+++ resolved
@@ -365,47 +365,5 @@
       expect(parseFileSpy).toHaveBeenCalled();
     });
   });
-
-<<<<<<< HEAD
   // it is not necessary to test if the FileReader functionality or JSON.parse functionality works.
-=======
-  describe('popFormLevelInfo', () => {
-    it('should remove all the form level properties', () => {
-      const wrapper = shallowMount(FormViewerMultiUpload, {
-        localVue,
-        propsData: props,
-        store,
-        i18n,
-      });
-      const givenArrayOfSubmission = [
-        {
-          form: {
-            confirmationId: '3A31A078',
-            formName: 'FormTest',
-            version: 4,
-            createdAt: '2023-08-31T16:50:33.571Z',
-            fullName: 'John DOe',
-            username: 'JOHNDOE',
-            email: 'john.doe@example.ca',
-            status: 'SUBMITTED',
-            assignee: null,
-            assigneeEmail: null,
-          },
-          lateEntry: false,
-          simplenumber: 4444,
-        },
-      ];
-      const expectedArrayOfSubmission = [
-        {
-          form: {},
-          simplenumber: 4444,
-        },
-      ];
-  
-      const response = wrapper.vm.popFormLevelInfo(givenArrayOfSubmission);
-
-      expect(response).toEqual(expectedArrayOfSubmission);
-    });
-  });
->>>>>>> eaf4ad7c
 });