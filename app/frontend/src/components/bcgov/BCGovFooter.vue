<<<<<<< HEAD
=======
<template>
  <v-footer :class="{ 'gov-footer': true, 'd-print-none': formSubmitMode }">
    <v-btn text id="footer-home" href="https://www.gov.bc.ca/">
      <span :lang="lang">{{ $t('trans.bCGovFooter.home') }}</span>
    </v-btn>
    <v-btn
      text
      id="footer-about"
      href="https://www2.gov.bc.ca/gov/content/about-gov-bc-ca"
    >
      <span :lang="lang">{{ $t('trans.bCGovFooter.about') }}</span>
    </v-btn>

    <v-btn text id="footer-disclaimer" href="http://gov.bc.ca/disclaimer">
      <span :lang="lang">{{ $t('trans.bCGovFooter.disclaimer') }}</span>
    </v-btn>
    <v-btn text id="footer-privacy" href="http://gov.bc.ca/privacy">
      <span :lang="lang">{{ $t('trans.bCGovFooter.privacy') }}</span>
    </v-btn>
    <v-btn
      text
      id="footer-accessibility"
      href="http://gov.bc.ca/webaccessibility"
    >
      <span :lang="lang">{{ $t('trans.bCGovFooter.accessibility') }}</span>
    </v-btn>
    <v-btn text id="footer-copyright" href="http://gov.bc.ca/copyright">
      <span :lang="lang">{{ $t('trans.bCGovFooter.copyRight') }}</span>
    </v-btn>
    <v-btn
      text
      id="footer-contact"
      href="https://www2.gov.bc.ca/gov/content/home/contact-us"
    >
      <span :lang="lang">{{ $t('trans.bCGovFooter.contactUs') }}</span>
    </v-btn>
  </v-footer>
</template>

>>>>>>> 49017c6d
<script>
import { mapGetters } from 'vuex';
export default {
  computed: {
    ...mapGetters('form', ['lang']),
    formSubmitMode() {
      // don't include footer when printing form submitting pages
      return this.$route && this.$route.meta && this.$route.meta.formSubmitMode;
    },
  },
};
</script>

<template>
  <v-footer
    :class="{
      'elevation-20': true,
      'gov-footer': true,
      'd-print-none': formSubmitMode,
    }"
    absolute
  >
    <v-row no-gutters>
      <v-btn id="footer-home" variant="text" href="https://www.gov.bc.ca/">
        <span>{{ $t('trans.bCGovFooter.home') }}</span>
      </v-btn>
      <v-btn
        id="footer-about"
        variant="text"
        href="https://www2.gov.bc.ca/gov/content/about-gov-bc-ca"
      >
        <span>{{ $t('trans.bCGovFooter.about') }}</span>
      </v-btn>
      <v-btn
        id="footer-disclaimer"
        variant="text"
        href="http://gov.bc.ca/disclaimer"
      >
        <span>{{ $t('trans.bCGovFooter.disclaimer') }}</span>
      </v-btn>
      <v-btn id="footer-privacy" variant="text" href="http://gov.bc.ca/privacy">
        <span>{{ $t('trans.bCGovFooter.privacy') }}</span>
      </v-btn>
      <v-btn
        id="footer-accessibility"
        variant="text"
        href="http://gov.bc.ca/webaccessibility"
      >
        <span>{{ $t('trans.bCGovFooter.accessibility') }}</span>
      </v-btn>
      <v-btn
        id="footer-copyright"
        variant="text"
        href="http://gov.bc.ca/copyright"
      >
        <span>{{ $t('trans.bCGovFooter.copyRight') }}</span>
      </v-btn>
      <v-btn
        id="footer-contact"
        variant="text"
        href="https://www2.gov.bc.ca/gov/content/home/contact-us"
      >
        <span>{{ $t('trans.bCGovFooter.contactUs') }}</span>
      </v-btn>
    </v-row>
  </v-footer>
</template>

<style lang="scss" scoped>
.gov-footer {
  background-color: #003366 !important;
  border-top: 2px solid #fcba19;
  flex: none;
  flex-shrink: 0;
  min-height: 2.5rem;
  min-width: 100%;
  padding-bottom: 0;
  padding-top: 0;

  a {
    color: #ffffff;
    font-size: 1rem;
    &:focus {
      outline: none;
    }
  }

  .v-btn__content > span {
    color: #ffffff;
    font-size: 1rem;
    font-weight: normal;
    text-decoration: none;
    text-transform: none;
  }
}
</style><|MERGE_RESOLUTION|>--- conflicted
+++ resolved
@@ -1,50 +1,11 @@
-<<<<<<< HEAD
-=======
-<template>
-  <v-footer :class="{ 'gov-footer': true, 'd-print-none': formSubmitMode }">
-    <v-btn text id="footer-home" href="https://www.gov.bc.ca/">
-      <span :lang="lang">{{ $t('trans.bCGovFooter.home') }}</span>
-    </v-btn>
-    <v-btn
-      text
-      id="footer-about"
-      href="https://www2.gov.bc.ca/gov/content/about-gov-bc-ca"
-    >
-      <span :lang="lang">{{ $t('trans.bCGovFooter.about') }}</span>
-    </v-btn>
+<script>
+import { mapState } from 'pinia';
 
-    <v-btn text id="footer-disclaimer" href="http://gov.bc.ca/disclaimer">
-      <span :lang="lang">{{ $t('trans.bCGovFooter.disclaimer') }}</span>
-    </v-btn>
-    <v-btn text id="footer-privacy" href="http://gov.bc.ca/privacy">
-      <span :lang="lang">{{ $t('trans.bCGovFooter.privacy') }}</span>
-    </v-btn>
-    <v-btn
-      text
-      id="footer-accessibility"
-      href="http://gov.bc.ca/webaccessibility"
-    >
-      <span :lang="lang">{{ $t('trans.bCGovFooter.accessibility') }}</span>
-    </v-btn>
-    <v-btn text id="footer-copyright" href="http://gov.bc.ca/copyright">
-      <span :lang="lang">{{ $t('trans.bCGovFooter.copyRight') }}</span>
-    </v-btn>
-    <v-btn
-      text
-      id="footer-contact"
-      href="https://www2.gov.bc.ca/gov/content/home/contact-us"
-    >
-      <span :lang="lang">{{ $t('trans.bCGovFooter.contactUs') }}</span>
-    </v-btn>
-  </v-footer>
-</template>
+import { useFormStore } from '~/store/form';
 
->>>>>>> 49017c6d
-<script>
-import { mapGetters } from 'vuex';
 export default {
   computed: {
-    ...mapGetters('form', ['lang']),
+    ...mapState(useFormStore, ['lang']),
     formSubmitMode() {
       // don't include footer when printing form submitting pages
       return this.$route && this.$route.meta && this.$route.meta.formSubmitMode;
@@ -64,21 +25,21 @@
   >
     <v-row no-gutters>
       <v-btn id="footer-home" variant="text" href="https://www.gov.bc.ca/">
-        <span>{{ $t('trans.bCGovFooter.home') }}</span>
+        <span :lang="lang">{{ $t('trans.bCGovFooter.home') }}</span>
       </v-btn>
       <v-btn
         id="footer-about"
         variant="text"
         href="https://www2.gov.bc.ca/gov/content/about-gov-bc-ca"
       >
-        <span>{{ $t('trans.bCGovFooter.about') }}</span>
+        <span :lang="lang">{{ $t('trans.bCGovFooter.about') }}</span>
       </v-btn>
       <v-btn
         id="footer-disclaimer"
         variant="text"
         href="http://gov.bc.ca/disclaimer"
       >
-        <span>{{ $t('trans.bCGovFooter.disclaimer') }}</span>
+        <span :lang="lang">{{ $t('trans.bCGovFooter.disclaimer') }}</span>
       </v-btn>
       <v-btn id="footer-privacy" variant="text" href="http://gov.bc.ca/privacy">
         <span>{{ $t('trans.bCGovFooter.privacy') }}</span>
@@ -88,21 +49,21 @@
         variant="text"
         href="http://gov.bc.ca/webaccessibility"
       >
-        <span>{{ $t('trans.bCGovFooter.accessibility') }}</span>
+        <span :lang="lang">{{ $t('trans.bCGovFooter.accessibility') }}</span>
       </v-btn>
       <v-btn
         id="footer-copyright"
         variant="text"
         href="http://gov.bc.ca/copyright"
       >
-        <span>{{ $t('trans.bCGovFooter.copyRight') }}</span>
+        <span :lang="lang">{{ $t('trans.bCGovFooter.copyRight') }}</span>
       </v-btn>
       <v-btn
         id="footer-contact"
         variant="text"
         href="https://www2.gov.bc.ca/gov/content/home/contact-us"
       >
-        <span>{{ $t('trans.bCGovFooter.contactUs') }}</span>
+        <span :lang="lang">{{ $t('trans.bCGovFooter.contactUs') }}</span>
       </v-btn>
     </v-row>
   </v-footer>
