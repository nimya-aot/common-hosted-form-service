{
  "name": "common-hosted-form-service-frontend",
  "version": "1.2.0",
  "private": true,
  "license": "Apache-2.0",
  "scripts": {
    "serve": "vue-cli-service serve",
    "preserve": "node ./component-update.js",
    "build": "vue-cli-service build",
    "prebuild": "node ./component-update.js",
    "build:formio": "node ./component-update.js build",
    "deploy:formio": "node ./component-update.js deploy",
    "test": "npm run test:unit",
    "test:unit": "vue-cli-service test:unit --verbose --forceExit --detectOpenHandles",
    "lint": "vue-cli-service lint",
    "lint:fix": "vue-cli-service lint --fix",
    "pretest": "npm run lint",
    "clean": "rm -rf coverage dist **/e2e/videos",
    "clean:formio": "node ./component-update.js clean",
    "purge": "rm -rf src/formio node_modules",
    "purge:formio": "node ./component-update.js purge",
    "rebuild": "npm run clean && npm run build",
    "reinstall": "npm run purge && npm install"
  },
  "dependencies": {
    "@bcgov/bc-sans": "^1.0.1",
<<<<<<< HEAD
    "@fortawesome/fontawesome-svg-core": "^6.1.1",
    "@fortawesome/free-regular-svg-icons": "^6.1.1",
    "@fortawesome/free-solid-svg-icons": "^6.1.1",
    "@fortawesome/vue-fontawesome": "^2.0.6",
    "@mdi/font": "^6.6.96",
    "axios": "^0.24.0",
=======
    "@mdi/font": "^6.9.96",
    "axios": "^0.27.2",
>>>>>>> 20831e9c
    "bootstrap-scss": "^4.6.1",
    "core-js": "^3.23.3",
    "deep-freeze": "^0.0.1",
    "fast-json-patch": "^3.1.1",
    "font-awesome": "^4.7.0",
    "formiojs": "^4.14.6",
    "keycloak-js": "^15.0.2",
    "material-design-icons-iconfont": "^6.7.0",
    "moment": "^2.29.1",
    "nprogress": "^0.2.0",
    "qrcode.vue": ">= 1.7.0 < 3.0.0",
    "uuid": "^8.3.2",
    "vue": "^2.7.2",
    "vue-clipboard2": "^0.3.3",
    "vue-formio": "^4.0.7",
    "vue-json-pretty": "^1.8.3",
    "vue-router": "^3.5.3",
    "vuetify": "^2.6.7",
    "vuex": "^3.6.0",
    "vuex-map-fields": "^1.4.1"
  },
  "devDependencies": {
    "@vue/cli-plugin-babel": "^4.5.19",
    "@vue/cli-plugin-eslint": "^4.5.19",
    "@vue/cli-plugin-router": "^4.5.19",
    "@vue/cli-plugin-unit-jest": "^4.5.19",
    "@vue/cli-service": "^4.5.19",
    "@vue/eslint-config-prettier": "^6.0.0",
    "@vue/test-utils": "^1.3.0",
    "axios-mock-adapter": "^1.21.1",
    "babel-eslint": "^10.1.0",
    "eslint": ">= 6.8.0 < 7",
    "eslint-plugin-prettier": ">= 3.4.0 < 4",
    "eslint-plugin-vue": "^8.7.1",
    "eslint-plugin-vuetify": "^1.1.0",
    "lodash": "^4.17.21",
    "prettier": "^2.7.1",
    "sass": ">= 1.32.13 < 1.33.0",
    "sass-loader": ">= 10.2.0 < 11.0.0",
    "vue-cli-plugin-vuetify": "^2.5.1",
    "vue-template-compiler": "^2.7.2",
    "vuetify-loader": "^1.7.3"
  }
}<|MERGE_RESOLUTION|>--- conflicted
+++ resolved
@@ -24,17 +24,12 @@
   },
   "dependencies": {
     "@bcgov/bc-sans": "^1.0.1",
-<<<<<<< HEAD
     "@fortawesome/fontawesome-svg-core": "^6.1.1",
     "@fortawesome/free-regular-svg-icons": "^6.1.1",
     "@fortawesome/free-solid-svg-icons": "^6.1.1",
     "@fortawesome/vue-fontawesome": "^2.0.6",
     "@mdi/font": "^6.6.96",
     "axios": "^0.24.0",
-=======
-    "@mdi/font": "^6.9.96",
-    "axios": "^0.27.2",
->>>>>>> 20831e9c
     "bootstrap-scss": "^4.6.1",
     "core-js": "^3.23.3",
     "deep-freeze": "^0.0.1",
