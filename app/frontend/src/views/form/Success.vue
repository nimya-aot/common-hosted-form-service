<script>
import { mapState } from 'pinia';

import FormViewer from '~/components/designer/FormViewer.vue';
import RequestReceipt from '~/components/forms/RequestReceipt.vue';
import { useAuthStore } from '~/store/auth';
import { useFormStore } from '~/store/form';

export default {
  components: {
    FormViewer,
    RequestReceipt,
  },
  props: {
    s: {
      type: String,
      required: true,
    },
  },
  computed: {
    ...mapState(useAuthStore, ['email']),
    ...mapState(useFormStore, ['form']),
  },
};
</script>

<template>
  <div>
    <FormViewer :submission-id="s" :read-only="true" display-title>
      <template #alert="{ form }">
<<<<<<< HEAD
        <div class="mb-5">
          <h1 class="mb-5">
            <v-icon
              size="large"
              color="success"
              icon="mdi:mdi-check-circle"
            ></v-icon>
=======
        <div class="mb-5" :class="{ 'dir-rtl': isRTL }">
          <h1 class="mb-5" :lang="lang">
            <v-icon large color="success">check_circle</v-icon>
>>>>>>> 49017c6d
            {{ $t('trans.sucess.sucessFormSubmissn') }}
          </h1>
          <div v-if="form.showSubmissionConfirmation">
            <h3>
              <span class="d-print-none" :lang="lang">
                {{ $t('trans.sucess.keepRecord') }}
              </span>
              <span :lang="lang">
                {{ $t('trans.sucess.confirmationId') }}:
                <mark>{{ s.substring(0, 8).toUpperCase() }}</mark>
              </span>
            </h3>
            <RequestReceipt
              class="d-print-none"
              :email="email"
              :form-name="form.name"
              :submission-id="s"
            />
          </div>
          <hr />
        </div>
      </template>
    </FormViewer>
  </div>
<<<<<<< HEAD
</template>
=======
</template>

<script>
import { mapGetters } from 'vuex';

import FormViewer from '@/components/designer/FormViewer.vue';
import RequestReceipt from '@/components/forms/RequestReceipt.vue';

export default {
  name: 'FormView',
  props: {
    s: String,
  },
  components: {
    FormViewer,
    RequestReceipt,
  },
  computed: {
    ...mapGetters('auth', ['email']),
    ...mapGetters('form', ['isRTL', 'lang']),
  },
};
</script>
>>>>>>> 49017c6d
<|MERGE_RESOLUTION|>--- conflicted
+++ resolved
@@ -19,7 +19,7 @@
   },
   computed: {
     ...mapState(useAuthStore, ['email']),
-    ...mapState(useFormStore, ['form']),
+    ...mapState(useFormStore, ['form', 'isRTL', 'lang']),
   },
 };
 </script>
@@ -28,19 +28,13 @@
   <div>
     <FormViewer :submission-id="s" :read-only="true" display-title>
       <template #alert="{ form }">
-<<<<<<< HEAD
-        <div class="mb-5">
-          <h1 class="mb-5">
+        <div class="mb-5" :class="{ 'dir-rtl': isRTL }">
+          <h1 class="mb-5" :lang="lang">
             <v-icon
               size="large"
               color="success"
               icon="mdi:mdi-check-circle"
             ></v-icon>
-=======
-        <div class="mb-5" :class="{ 'dir-rtl': isRTL }">
-          <h1 class="mb-5" :lang="lang">
-            <v-icon large color="success">check_circle</v-icon>
->>>>>>> 49017c6d
             {{ $t('trans.sucess.sucessFormSubmissn') }}
           </h1>
           <div v-if="form.showSubmissionConfirmation">
@@ -65,30 +59,4 @@
       </template>
     </FormViewer>
   </div>
-<<<<<<< HEAD
-</template>
-=======
-</template>
-
-<script>
-import { mapGetters } from 'vuex';
-
-import FormViewer from '@/components/designer/FormViewer.vue';
-import RequestReceipt from '@/components/forms/RequestReceipt.vue';
-
-export default {
-  name: 'FormView',
-  props: {
-    s: String,
-  },
-  components: {
-    FormViewer,
-    RequestReceipt,
-  },
-  computed: {
-    ...mapGetters('auth', ['email']),
-    ...mapGetters('form', ['isRTL', 'lang']),
-  },
-};
-</script>
->>>>>>> 49017c6d
+</template>