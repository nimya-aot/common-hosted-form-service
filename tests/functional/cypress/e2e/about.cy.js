--- conflicted
+++ resolved
@@ -1,6 +1,7 @@
 
 const depEnv = Cypress.env('depEnv');
 const baseUrl = Cypress.env('baseUrl');
+
 
 
 describe('Application About Page', () => {
@@ -8,28 +9,15 @@
     
     if(depEnv=="")
     {
-<<<<<<< HEAD
-        
         cy.visit(`/app`);
         cy.contains('Create, publish forms, and receive submissions with the Common Hosted Forms Service.').should('be.visible');
     }
     else
     {
       
-      
-      
       cy.visit(`/${depEnv}`);
       cy.contains('Create, publish forms, and receive submissions with the Common Hosted Forms Service.').should('be.visible');
       cy.get('[data-test="base-auth-btn"] > .v-btn > .v-btn__content > span').click();
-=======
-        cy.visit(`/app`);
-    }
-    else
-    {
-
-      cy.visit(`/pr-${depEnv}`);
-      cy.contains('h1', 'Create, publish forms, and receive submissions with the Common Hosted Forms Service.');
->>>>>>> e95b1441
     }
     
   });
