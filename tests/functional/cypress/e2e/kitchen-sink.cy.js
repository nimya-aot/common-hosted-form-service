--- conflicted
+++ resolved
@@ -44,15 +44,9 @@
 // Helper Functions
 //
 function helperTwoColumn() {
-<<<<<<< HEAD
-=======
   cy.contains('span', 'Layout & Static Content').click();
-  //cy.get('[href="#2Column"]').click();
->>>>>>> 2574662c
   cy.contains('span', 'Layout & Static Content').click();
-  //cy.get('[href="#2Column"]').click();
-  cy.contains('span', 'Layout & Static Content').click();
-  //cy.get('[href="#2Column"]').click();
+  cy.get('[href="#2Column"]').click();
 
   // textFieldNested1
   
