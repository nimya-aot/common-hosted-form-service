--- conflicted
+++ resolved
@@ -1,14 +1,15 @@
 <template>
   <span>
-    <v-tooltip location="bottom">
-      <template #activator="{ props }">
+    <v-tooltip bottom>
+      <template #activator="{ on, attrs }">
         <v-btn
           class="mx-1"
           data-cy="shareFormButton"
           color="primary"
+          @click="dialog = true"
           icon
-          v-bind="props"
-          @click="dialog = true"
+          v-bind="attrs"
+          v-on="on"
         >
           <v-icon class="mr-1">share</v-icon>
         </v-btn>
@@ -25,51 +26,42 @@
           <hr />
           <p class="mb-5">{{ $t('trans.shareForm.copyQRCode') }}</p>
           <v-alert
-            v-if="warning"
+            :value="warning"
             :class="NOTIFICATIONS_TYPES.WARNING.class"
             :icon="NOTIFICATIONS_TYPES.WARNING.icon"
-<<<<<<< HEAD
-            text="There is no published version of the form at this time. The link
-            below will not be reachable until a version is published."
-          ></v-alert>
-=======
             transition="scale-transition"
           >
             {{ $t('trans.shareForm.warningMessage') }}
           </v-alert>
->>>>>>> 25acd187
           <v-text-field
             readonly
-            density="compact"
-            variant="outlined"
+            dense
+            flat
+            outlined
             label="URL"
             data-test="text-shareUrl"
-            :model-value="formLink"
+            :value="formLink"
           >
             <template #prepend>
               <v-icon>link</v-icon>
             </template>
-            <template #append>
+            <template #append-outer>
               <BaseCopyToClipboard
                 class="mt-n1"
-<<<<<<< HEAD
-                :copy-text="formLink"
-                tooltip-text="Copy URL to clipboard"
-=======
                 :copyText="formLink"
                 :tooltipText="$t('trans.shareForm.copyURLToClipboard')"
->>>>>>> 25acd187
               />
-              <v-tooltip location="bottom">
-                <template #activator="{ props }">
+              <v-tooltip bottom>
+                <template #activator="{ on, attrs }">
                   <v-btn
                     class="mt-n1"
                     color="primary"
                     :href="formLink"
                     icon
                     target="_blank"
-                    v-bind="props"
+                    v-bind="attrs"
                     data-cy="shareFormLinkButton"
+                    v-on="on"
                   >
                     <v-icon class="mr-1">open_in_new</v-icon>
                   </v-btn>
@@ -85,19 +77,20 @@
                 <qrcode-vue
                   :value="formLink"
                   :size="qrSize"
-                  render-as="canvas"
+                  renderAs="canvas"
                   :level="qrLevel"
                 />
               </div>
             </v-col>
             <v-col cols="1" class="text-center">
-              <v-tooltip location="bottom">
-                <template #activator="{ props }">
+              <v-tooltip bottom>
+                <template #activator="{ on, attrs }">
                   <v-btn
                     color="primary"
                     icon
-                    v-bind="props"
                     @click="downloadQr"
+                    v-bind="attrs"
+                    v-on="on"
                   >
                     <v-icon>get_app</v-icon>
                   </v-btn>
@@ -120,7 +113,7 @@
 
 <script>
 import QrcodeVue from 'qrcode.vue';
-import { NotificationTypes } from '@src/utils/constants';
+import { NotificationTypes } from '@/utils/constants';
 
 export default {
   components: {
@@ -146,9 +139,7 @@
   computed: {
     formLink() {
       // TODO: Consider using vue-router to generate this url string instead
-      return `${window.location.origin}${
-        import.meta.env.BASE_URL
-      }/form/submit?f=${this.formId}`;
+      return `${window.location.origin}${process.env.BASE_URL}form/submit?f=${this.formId}`;
     },
     NOTIFICATIONS_TYPES() {
       return NotificationTypes;
@@ -166,14 +157,14 @@
 </script>
 
 <style scoped lang="scss">
-@import 'vuetify/settings';
+@import '~vuetify/src/styles/settings/_variables';
 
 .qrCodeContainer {
   @media #{map-get($display-breakpoints, 'sm-and-up')} {
     padding-left: 75px;
   }
 
-  :deep(canvas) {
+  ::v-deep canvas {
     margin-top: 50px;
     max-width: 250px;
     max-height: 250px;
