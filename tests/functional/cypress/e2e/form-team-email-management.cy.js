--- conflicted
+++ resolved
@@ -63,10 +63,7 @@
     ).click();
     cy.get('.v-col > .v-btn--variant-outlined > .v-btn__content > span').click();
     cy.wait(3000);
-<<<<<<< HEAD
-=======
     
->>>>>>> 5126816b
     //Manage column views
 
     cy.get(".mdi-view-column").click();
@@ -147,10 +144,7 @@
     cy.get(
       ".v-col > .v-input > .v-input__control > .v-field > .v-field__field > .v-field__input"
     ).click();
-<<<<<<< HEAD
-=======
     
->>>>>>> 5126816b
     cy.get('.v-col > .v-btn--variant-outlined > .v-btn__content > span').click();
     cy.wait(3000);
     cy.get(".mdi-cog").click();
