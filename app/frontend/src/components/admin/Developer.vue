<template>
  <div>
    <h2 class="mt-4">Developer Resources</h2>
    <v-row no-gutters>
      <v-col cols="6">
        <h3>Keycloak</h3>
        <br />
        <h4>{{ $t('trans.developer.user') }}</h4>
        <strong>{{ $t('trans.developer.name') }}:</strong>
        {{ fullName }}
        <br />
        <strong>{{ $t('trans.developer.userName') }}:</strong>
        {{ userName }}
        <br />
        <br />
        <h4>
          {{ $t('trans.developer.JWTContents') }}
          <BaseCopyToClipboard
<<<<<<< HEAD
            :copy-text="JSON.stringify(tokenParsed)"
            snack-bar-text="JWT Contents copied to clipboard"
            tooltip-text="Copy JWT Contents to clipboard"
=======
            :copyText="JSON.stringify(tokenParsed)"
            :snackBarText="$t('trans.developer.JWTContentsSBTxt')"
            :tooltipText="$t('trans.developer.JWTContentsTTTxt')"
>>>>>>> 25acd187
          />
        </h4>
        <vue-json-pretty :data="tokenParsed" />
        <h4>
          {{ $t('trans.developer.JWTToken') }}
          <BaseCopyToClipboard
<<<<<<< HEAD
            :copy-text="token"
            snack-bar-text="JWT Token copied to clipboard"
            tooltip-text="Copy JWT Token to clipboard"
=======
            :copyText="token"
            :snackBarText="$t('trans.developer.JWTTokenSBTxt')"
            :tooltipText="$t('trans.developer.JWTTokenTTTxt')"
>>>>>>> 25acd187
          />
        </h4>
        <div style="word-break: break-all">{{ token }}</div>
      </v-col>
      <v-col cols="5" offset="1">
        <h3>{{ $t('trans.developer.chefsAPI') }}</h3>
        <br />
        <h4>
          /rbac/current
          <BaseCopyToClipboard
<<<<<<< HEAD
            :copy-text="JSON.stringify(apiRes)"
            snack-bar-text="RBAC Response copied to clipboard"
            tooltip-text="Copy RBAC Response to clipboard"
=======
            :copyText="JSON.stringify(apiRes)"
            :snackBarText="$t('trans.developer.RBACSBTxt')"
            :tooltipText="$t('trans.developer.RBACTTTxt')"
>>>>>>> 25acd187
          />
        </h4>
        <vue-json-pretty :data="apiRes" />
      </v-col>
    </v-row>
  </div>
</template>

<script>
import { mapActions, mapGetters } from 'vuex';
import { rbacService } from '@src/services';

import VueJsonPretty from 'vue-json-pretty';

export default {
  name: 'Developer',
  components: {
    VueJsonPretty,
  },
  data() {
    return {
      apiRes: '',
    };
  },
  computed: {
    ...mapGetters('auth', ['fullName', 'token', 'tokenParsed', 'userName']),
  },
  created() {
    this.getUser();
  },
  methods: {
    ...mapActions('notifications', ['addNotification']),
    async getUser() {
      try {
        const user = await rbacService.getCurrentUser();
        this.apiRes = user.data;
      } catch (error) {
        this.addNotification({
          message: this.$t('trans.developer.notificationMsg'),
          consoleError:
            this.$t('trans.developer.notificationConsErr') +
            `: ${error.message}`,
        });
      }
    },
  },
};
</script><|MERGE_RESOLUTION|>--- conflicted
+++ resolved
@@ -16,30 +16,18 @@
         <h4>
           {{ $t('trans.developer.JWTContents') }}
           <BaseCopyToClipboard
-<<<<<<< HEAD
-            :copy-text="JSON.stringify(tokenParsed)"
-            snack-bar-text="JWT Contents copied to clipboard"
-            tooltip-text="Copy JWT Contents to clipboard"
-=======
             :copyText="JSON.stringify(tokenParsed)"
             :snackBarText="$t('trans.developer.JWTContentsSBTxt')"
             :tooltipText="$t('trans.developer.JWTContentsTTTxt')"
->>>>>>> 25acd187
           />
         </h4>
         <vue-json-pretty :data="tokenParsed" />
         <h4>
           {{ $t('trans.developer.JWTToken') }}
           <BaseCopyToClipboard
-<<<<<<< HEAD
-            :copy-text="token"
-            snack-bar-text="JWT Token copied to clipboard"
-            tooltip-text="Copy JWT Token to clipboard"
-=======
             :copyText="token"
             :snackBarText="$t('trans.developer.JWTTokenSBTxt')"
             :tooltipText="$t('trans.developer.JWTTokenTTTxt')"
->>>>>>> 25acd187
           />
         </h4>
         <div style="word-break: break-all">{{ token }}</div>
@@ -50,15 +38,9 @@
         <h4>
           /rbac/current
           <BaseCopyToClipboard
-<<<<<<< HEAD
-            :copy-text="JSON.stringify(apiRes)"
-            snack-bar-text="RBAC Response copied to clipboard"
-            tooltip-text="Copy RBAC Response to clipboard"
-=======
             :copyText="JSON.stringify(apiRes)"
             :snackBarText="$t('trans.developer.RBACSBTxt')"
             :tooltipText="$t('trans.developer.RBACTTTxt')"
->>>>>>> 25acd187
           />
         </h4>
         <vue-json-pretty :data="apiRes" />
@@ -69,7 +51,7 @@
 
 <script>
 import { mapActions, mapGetters } from 'vuex';
-import { rbacService } from '@src/services';
+import { rbacService } from '@/services';
 
 import VueJsonPretty from 'vue-json-pretty';
 
