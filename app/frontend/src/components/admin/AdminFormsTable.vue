<script>
import { mapActions, mapState } from 'pinia';
import { i18n } from '~/internationalization';

import { useAdminStore } from '~/store/admin';

export default {
  data() {
    return {
      activeOnly: false,
      loading: true,
      search: '',
    };
  },
  computed: {
    ...mapState(useAdminStore, ['formList']),
    calcHeaders() {
      return this.headers.filter(
        (x) => x.key !== 'updatedAt' || this.activeOnly
      );
    },
    headers() {
      return [
        {
          title: i18n.t('trans.adminFormsTable.formTitle'),
          align: 'start',
          key: 'name',
        },
        {
          title: i18n.t('trans.adminFormsTable.created'),
          align: 'start',
          key: 'createdAt',
        },
        {
          title: i18n.t('trans.adminFormsTable.deleted'),
          align: 'start',
          key: 'updatedAt',
        },
        {
          title: i18n.t('trans.adminFormsTable.actions'),
          align: 'end',
          key: 'actions',
          filterable: false,
          sortable: false,
        },
      ];
    },
  },
  async mounted() {
    await this.getForms();
    this.loading = false;
  },
  methods: {
    ...mapActions(useAdminStore, ['getForms']),
    async refreshForms() {
      this.loading = true;
      await this.getForms(!this.activeOnly);
      this.loading = false;
    },
  },
};
</script>

<template>
  <div :class="{ 'dir-rtl': isRTL }">
    <v-row no-gutters>
      <v-col cols="12" sm="8">
        <v-checkbox
<<<<<<< HEAD
          v-model="activeOnly"
          class="pl-3"
          :label="$t('trans.adminFormsTable.showDeletedForms')"
          @click="refreshForms"
        />
=======
          class="pl-3"
          :class="isRTL ? 'float-right' : 'float-left'"
          v-model="activeOnly"
          @click="refeshForms"
        >
          <template #label>
            <span :class="{ 'mr-2': isRTL }" :lang="lang">
              {{ $t('trans.adminFormsTable.showDeletedForms') }}
            </span>
          </template>
        </v-checkbox>
>>>>>>> 49017c6d
      </v-col>

      <v-col cols="12" sm="4">
        <!-- search input -->
        <div
          class="submissions-search"
          :class="isRTL ? 'float-left' : 'float-right'"
        >
          <v-text-field
            v-model="search"
<<<<<<< HEAD
            density="compact"
            variant="underlined"
=======
            append-icon="mdi-magnify"
            :lang="lang"
>>>>>>> 49017c6d
            :label="$t('trans.adminFormsTable.search')"
            append-inner-icon="mdi-magnify"
            single-line
            hide-details
            class="pb-5"
            :class="{ 'dir-rtl': isRTL, label: isRTL }"
          />
        </div>
      </v-col>
    </v-row>

    <!-- table header -->
    <v-data-table
      class="submissions-table"
      :headers="calcHeaders"
      item-key="title"
      :items="formList"
      :search="search"
      :loading="loading"
      :lang="lang"
      :loading-text="$t('trans.adminFormsTable.loadingText')"
      :no-data-text="$t('trans.adminFormsTable.noDataText')"
    >
      <template #item.createdAt="{ item }">
        {{ $filters.formatDateLong(item.raw.createdAt) }} -
        {{ item.raw.createdBy }}
      </template>
      <template #item.updatedAt="{ item }">
        {{ $filters.formatDateLong(item.raw.updatedAt) }} -
        {{ item.raw.updatedBy }}
      </template>
<<<<<<< HEAD
      <template #item.actions="{ item }">
        <router-link
          :to="{ name: 'AdministerForm', query: { f: item.raw.id } }"
        >
          <v-btn color="primary" variant="text" size="small">
            <v-icon class="mr-1" icon="mdi:mdi-wrench"></v-icon>
            <span class="d-none d-sm-flex">{{
=======
      <template #[`item.actions`]="{ item }">
        <router-link :to="{ name: 'AdministerForm', query: { f: item.id } }">
          <v-btn color="primary" text small>
            <v-icon class="mr-1">build_circle</v-icon>
            <span class="d-none d-sm-flex" :lang="lang">{{
>>>>>>> 49017c6d
              $t('trans.adminFormsTable.admin')
            }}</span>
          </v-btn>
        </router-link>

        <router-link
          :to="{
            name: 'FormSubmit',
            query: { f: item.raw.id },
          }"
          target="_blank"
        >
<<<<<<< HEAD
          <v-btn color="primary" variant="text" size="small">
            <v-icon class="mr-1" icon="mdi:mdi-note-plus"></v-icon>
            <span class="d-none d-sm-flex">{{
=======
          <v-btn color="primary" text small>
            <v-icon class="mr-1">note_add</v-icon>
            <span class="d-none d-sm-flex" :lang="lang">{{
>>>>>>> 49017c6d
              $t('trans.adminFormsTable.launch')
            }}</span>
          </v-btn>
        </router-link>
      </template>
    </v-data-table>
  </div>
</template>
<<<<<<< HEAD
=======

<script>
import { mapActions, mapGetters } from 'vuex';

export default {
  name: 'FormsTable',
  data() {
    return {
      activeOnly: false,

      loading: true,
      search: '',
    };
  },
  computed: {
    ...mapGetters('admin', ['formList']),
    ...mapGetters('form', ['isRTL', 'lang']),
    calcHeaders() {
      return this.headers.filter(
        (x) => x.value !== 'updatedAt' || this.activeOnly
      );
    },
    headers() {
      return [
        {
          text: this.$t('trans.adminFormsTable.formTitle'),
          align: 'start',
          value: 'name',
        },
        {
          text: this.$t('trans.adminFormsTable.created'),
          align: 'start',
          value: 'createdAt',
        },
        {
          text: this.$t('trans.adminFormsTable.deleted'),
          align: 'start',
          value: 'updatedAt',
        },
        {
          text: this.$t('trans.adminFormsTable.actions'),
          align: 'end',
          value: 'actions',
          filterable: false,
          sortable: false,
        },
      ];
    },
  },
  methods: {
    ...mapActions('admin', ['getForms']),
    async refeshForms() {
      this.loading = true;
      await this.getForms(!this.activeOnly);
      this.loading = false;
    },
  },
  async mounted() {
    await this.getForms();
    this.loading = false;
  },
};
</script>

>>>>>>> 49017c6d
<style scoped>
/* TODO: Global Style! */
.submissions-search {
  width: 100%;
}
@media (min-width: 600px) {
  .submissions-search {
    max-width: 20em;
    float: right;
  }
}
@media (max-width: 599px) {
  .submissions-search {
    padding-left: 16px;
    padding-right: 16px;
  }
}

.submissions-table {
  clear: both;
}
@media (max-width: 1263px) {
  .submissions-table :deep(th) {
    vertical-align: top;
  }
}
/* Want to use scss but the world hates me */
.submissions-table :deep(tbody tr:nth-of-type(odd)) {
  background-color: #f5f5f5;
}
.submissions-table :deep(thead tr th) {
  font-weight: normal;
  color: #003366 !important;
  font-size: 1.1em;
}
</style><|MERGE_RESOLUTION|>--- conflicted
+++ resolved
@@ -3,6 +3,7 @@
 import { i18n } from '~/internationalization';
 
 import { useAdminStore } from '~/store/admin';
+import { useFormStore } from '~/store/form';
 
 export default {
   data() {
@@ -14,6 +15,7 @@
   },
   computed: {
     ...mapState(useAdminStore, ['formList']),
+    ...mapState(useFormStore, ['isRTL', 'lang']),
     calcHeaders() {
       return this.headers.filter(
         (x) => x.key !== 'updatedAt' || this.activeOnly
@@ -66,17 +68,11 @@
     <v-row no-gutters>
       <v-col cols="12" sm="8">
         <v-checkbox
-<<<<<<< HEAD
           v-model="activeOnly"
           class="pl-3"
+          :class="isRTL ? 'float-right' : 'float-left'"
           :label="$t('trans.adminFormsTable.showDeletedForms')"
           @click="refreshForms"
-        />
-=======
-          class="pl-3"
-          :class="isRTL ? 'float-right' : 'float-left'"
-          v-model="activeOnly"
-          @click="refeshForms"
         >
           <template #label>
             <span :class="{ 'mr-2': isRTL }" :lang="lang">
@@ -84,7 +80,6 @@
             </span>
           </template>
         </v-checkbox>
->>>>>>> 49017c6d
       </v-col>
 
       <v-col cols="12" sm="4">
@@ -95,13 +90,9 @@
         >
           <v-text-field
             v-model="search"
-<<<<<<< HEAD
             density="compact"
             variant="underlined"
-=======
-            append-icon="mdi-magnify"
             :lang="lang"
->>>>>>> 49017c6d
             :label="$t('trans.adminFormsTable.search')"
             append-inner-icon="mdi-magnify"
             single-line
@@ -133,21 +124,13 @@
         {{ $filters.formatDateLong(item.raw.updatedAt) }} -
         {{ item.raw.updatedBy }}
       </template>
-<<<<<<< HEAD
       <template #item.actions="{ item }">
         <router-link
           :to="{ name: 'AdministerForm', query: { f: item.raw.id } }"
         >
           <v-btn color="primary" variant="text" size="small">
             <v-icon class="mr-1" icon="mdi:mdi-wrench"></v-icon>
-            <span class="d-none d-sm-flex">{{
-=======
-      <template #[`item.actions`]="{ item }">
-        <router-link :to="{ name: 'AdministerForm', query: { f: item.id } }">
-          <v-btn color="primary" text small>
-            <v-icon class="mr-1">build_circle</v-icon>
             <span class="d-none d-sm-flex" :lang="lang">{{
->>>>>>> 49017c6d
               $t('trans.adminFormsTable.admin')
             }}</span>
           </v-btn>
@@ -160,15 +143,9 @@
           }"
           target="_blank"
         >
-<<<<<<< HEAD
           <v-btn color="primary" variant="text" size="small">
             <v-icon class="mr-1" icon="mdi:mdi-note-plus"></v-icon>
-            <span class="d-none d-sm-flex">{{
-=======
-          <v-btn color="primary" text small>
-            <v-icon class="mr-1">note_add</v-icon>
             <span class="d-none d-sm-flex" :lang="lang">{{
->>>>>>> 49017c6d
               $t('trans.adminFormsTable.launch')
             }}</span>
           </v-btn>
@@ -177,73 +154,6 @@
     </v-data-table>
   </div>
 </template>
-<<<<<<< HEAD
-=======
-
-<script>
-import { mapActions, mapGetters } from 'vuex';
-
-export default {
-  name: 'FormsTable',
-  data() {
-    return {
-      activeOnly: false,
-
-      loading: true,
-      search: '',
-    };
-  },
-  computed: {
-    ...mapGetters('admin', ['formList']),
-    ...mapGetters('form', ['isRTL', 'lang']),
-    calcHeaders() {
-      return this.headers.filter(
-        (x) => x.value !== 'updatedAt' || this.activeOnly
-      );
-    },
-    headers() {
-      return [
-        {
-          text: this.$t('trans.adminFormsTable.formTitle'),
-          align: 'start',
-          value: 'name',
-        },
-        {
-          text: this.$t('trans.adminFormsTable.created'),
-          align: 'start',
-          value: 'createdAt',
-        },
-        {
-          text: this.$t('trans.adminFormsTable.deleted'),
-          align: 'start',
-          value: 'updatedAt',
-        },
-        {
-          text: this.$t('trans.adminFormsTable.actions'),
-          align: 'end',
-          value: 'actions',
-          filterable: false,
-          sortable: false,
-        },
-      ];
-    },
-  },
-  methods: {
-    ...mapActions('admin', ['getForms']),
-    async refeshForms() {
-      this.loading = true;
-      await this.getForms(!this.activeOnly);
-      this.loading = false;
-    },
-  },
-  async mounted() {
-    await this.getForms();
-    this.loading = false;
-  },
-};
-</script>
-
->>>>>>> 49017c6d
 <style scoped>
 /* TODO: Global Style! */
 .submissions-search {
