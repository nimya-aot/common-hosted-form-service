--- conflicted
+++ resolved
@@ -24,13 +24,8 @@
     //setupNodeEvents(on, config) {
      // return require('./plugins/index.js')(on, config)
     
-<<<<<<< HEAD
-    baseUrl: 'http://localhost:5173',
-    //baseUrl: 'https://chefs-dev.apps.silver.devops.gov.bc.ca',
-=======
     //baseUrl: 'http://localhost:5173',
     baseUrl:'https://chefs-dev.apps.silver.devops.gov.bc.ca',
->>>>>>> 2574662c
     specPattern: 'cypress/e2e/*.cy.{js,jsx,ts,tsx}',
     testIsolation: false,
     
