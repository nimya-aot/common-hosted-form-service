import 'cypress-keycloak-commands';
import { formsettings } from '../support/login.js';

const depEnv = Cypress.env('depEnv');

Cypress.Commands.add('waitForLoad', () => {
  const loaderTimeout = 80000;

  cy.get('.nprogress-busy', { timeout: loaderTimeout }).should('not.exist');
});

describe('Form Designer', () => {

    cy.on('uncaught:exception', (err, runnable) => {
      // Form.io throws an uncaught exception for missing projectid
      // Cypress catches it as undefined: undefined so we can't get the text
      console.log(err);
      return false;
    });
it('Visits the form settings page', () => {
       
  cy.viewport(1000, 1100);
  cy.waitForLoad();
  formsettings();
});
  // Form design page for Field set components
it('Checks Content', () => {

  cy.viewport(1000, 1800);
  cy.get('button').contains('Advanced Layout').click();
  cy.get('div.formio-builder-form').then($el => {
    const coords = $el[0].getBoundingClientRect();
    cy.get('span.btn').contains('Content')
    
    .trigger('mousedown', { which: 1}, { force: true })
    .trigger('mousemove', coords.x, -300, { force: true })
    //.trigger('mousemove', coords.y, -50, { force: true })
    .trigger('mouseup', { force: true });
    cy.waitForLoad();
<<<<<<< HEAD
    cy.get('button').contains('Save').click();
    });
});
it('Checks the well', () => {
cy.viewport(1000, 1800);
cy.waitForLoad();
// using Advance Layout components
cy.get('button').contains('Advanced Layout').click();

cy.waitForLoad();
cy.get('div.formio-builder-form').then($el => {
      const coords = $el[0].getBoundingClientRect();
      cy.get('span.btn').contains('Well')
      
      .trigger('mousedown', { which: 1}, { force: true })
      .trigger('mousemove', coords.x, -500, { force: true })
      //.trigger('mousemove', coords.y, -50, { force: true })
      .trigger('mouseup', { force: true });
      cy.wait(2000);
      cy.get('input[name="data[label]"]').clear().type('Application');
      cy.get('button').contains('Save').click();
});

});
it('Checks the Button', () => {
    cy.viewport(1000, 1800);
    cy.wait(2000);
    cy.get('button').contains('Advanced Fields').click();
    cy.get('button').contains('Advanced Fields').click();
    cy.waitForLoad();
    cy.get('div.formio-builder-form').then($el => {
        const coords = $el[0].getBoundingClientRect();
        cy.waitForLoad();
        cy.get('span.btn').contains('Button')
        .trigger('mousedown', { which: 1}, { force: true })
        .trigger('mousemove', coords.x, -700, { force: true })
        .trigger('mouseup', { force: true });
        cy.wait(2000);
        cy.get('input[name="data[label]"]').clear().type('Submit');
        cy.get('button').contains('Save').click();
    });
});
it('Checks the Survey', () => {
    cy.viewport(1000, 1800);
    cy.wait(2000);
    cy.get('button').contains('Advanced Fields').click();
    cy.get('button').contains('Advanced Fields').click();
    cy.waitForLoad();
    cy.get('div.formio-builder-form').then($el => {
        const coords = $el[0].getBoundingClientRect();
        cy.waitForLoad();
        cy.get('span.btn').contains('Survey')
        .trigger('mousedown', { which: 1}, { force: true })
        .trigger('mousemove', coords.x, -700, { force: true })
        .trigger('mouseup', { force: true });
        cy.wait(2000);
        cy.get(':nth-child(2) > .nav-link').click();
        cy.get('input[name="data[questions][0][label]"]').click();
        cy.get('input[name="data[questions][0][label]"]').type('Male');
        cy.get('button[ref="datagrid-questions-addRow"]').click();
        cy.get('input[name="data[questions][1][label]"]').click();
        cy.get('input[name="data[questions][1][label]"]').type('Female');
        cy.get('button').contains('Save').click();
    });
});
it('Checks the Signature', () => {
    cy.viewport(1000, 1800);
    cy.wait(2000);
    cy.get('button').contains('Advanced Fields').click();
    cy.get('button').contains('Advanced Fields').click();
    cy.waitForLoad();
    cy.get('div.formio-builder-form').then($el => {
        const coords = $el[0].getBoundingClientRect();
        cy.waitForLoad();
        cy.get('span.btn').contains('Signature')
        .trigger('mousedown', { which: 1}, { force: true })
        .trigger('mousemove', coords.x, -700, { force: true })
        .trigger('mouseup', { force: true });
        cy.wait(2000);
        cy.get('button').contains('Save').click();
    });
    // Form saving
=======
    formsettings();
  });  
// Publish a simple form with Hidden component
 it('Checks Hidden component and form submission', () => {
    cy.viewport(1000, 1100);
    cy.wait(2000);
    cy.get('button').contains('Advanced Data').click();
    cy.wait(2000);
    cy.get('div.formio-builder-form').then($el => {
        const coords = $el[0].getBoundingClientRect();
        cy.get('span.btn').contains('Hidden')
        
        .trigger('mousedown', { which: 1}, { force: true })
        .trigger('mousemove', coords.x, -400, { force: true })
        .trigger('mouseup', { force: true });
        cy.get('input[name="data[label]"]').clear().type('Application');
        cy.get('button').contains('Save').click();
    });
    cy.wait(2000);
  // Form saving
>>>>>>> fc9680ba
    let savedButton = cy.get('[data-cy=saveButton]');
    expect(savedButton).to.not.be.null;
    savedButton.trigger('click');
    cy.wait(2000);
    // Filter the newly created form
   cy.location('search').then(search => {
    let arr = search.split('=');
    let arrayValues = arr[1].split('&');
    cy.log(arrayValues[0]);
    let dval=arr[2].split('&');
    cy.log(dval);
    // Form preview
    cy.visit(`/${depEnv}/form/preview?f=${arrayValues[0]}&d=${dval[0]}`);
    cy.wait(2000);
    //Verify added components presence in the form
    cy.get('.v-skeleton-loader > .v-container').should('be.visible');
    cy.get('.card').should('be.visible');
    cy.get('button[name="data[simplebuttonadvanced1]"]').should('be.visible');
    cy.get('label').contains('Survey').should('be.visible');
    cy.get('.signature-pad-canvas').should('be.visible');
    cy.visit(`/${depEnv}/form/manage?f=${arrayValues[0]}`);
    cy.wait(2000);
    });
<<<<<<< HEAD
});
it('Validate Ministry list', () => {
      cy.viewport(1000, 1100);
      cy.wait(2000);
        //Edit the form settings
      cy.get(':nth-child(1) > .v-expansion-panel > .v-expansion-panel-title > .v-expansion-panel-title__overlay').click();
      cy.get('[lang="en"] > .v-btn > .v-btn__content > .mdi-pencil').click();
      cy.wait(2000);
      // Verfiy Ministry/Organization List
      cy.get('.v-row > :nth-child(1) > .v-input > .v-input__control > .v-field > .v-field__append-inner').click();
      cy.contains("Citizens' Services (CITZ)").should('exist');
      cy.contains('Agriculture and Food (AF)').should('exist');
      cy.contains('Attorney General (AG)').should('exist');
      cy.contains('Crown Agencies and Board Resourcing Office (CABRO)').should('exist');
      cy.contains('Compliance & Enforcement Collaborative (CEC)').should('exist');
      cy.contains('Corporate Information and Records Management Office (CIRMO)').should('exist');
      cy.contains('Elections BC(EBC)').should('exist');
      cy.contains('Education and Child Care (ECC)').should('exist');
      cy.contains('Emergency Management and Climate Readiness (EMCR)').should('exist');
      cy.contains('Environment and Parks (ENV)').should('exist');
      cy.contains('Finance (FIN)').should('exist');
      cy.contains('Forests (FOR)').should('exist');
      cy.contains('Government Communications and Public Engagement (GCPE)').should('exist');
      cy.contains('Housing and Municipal Affairs (HMA)').should('exist');
      cy.contains('Health (HLTH)').should('exist');
      cy.contains('Intergovernmental Relations Secretariat (IGRS)').should('exist');
      cy.contains('Ministry of Infrastructure (INFR)').should('exist');
      cy.contains('Indigenous Relations & Reconciliation (IRR)').should('exist');
      cy.contains('Jobs, Economic Development and Innovation (JEDI)').should('exist');
      cy.contains('Labour (LBR)').should('exist');
      cy.contains('Children and Family Development (MCF)').should('exist');
      cy.contains('Mining and Critical Materials (MCM)').should('exist');
      cy.contains('Office of the Comptroller General (OCG)').should('exist');
      cy.contains('Office of the Chief Information Officer (OCIO)').should('exist');
      cy.contains('Office of the Premier (PREM)').should('exist');
      cy.contains('BC Public Service Agency (PSA)').should('exist');
      cy.contains("Public Sector Employers' Council Secretariat (PSECS)").should('exist');
      cy.contains('Post-Secondary Education and Future Skills (PSFS)').should('exist');
      cy.contains('Public Safety and Solicitor General (PSSG)').should('exist');
      cy.contains('Provincial Treasury (PT)').should('exist');
      cy.contains('Social Development and Poverty Reduction (SDPR)').should('exist');
      cy.contains('Tourism, Arts, Culture and Sport (TACS)').should('exist');
      cy.contains('Treasury Board Staff (TB)').should('exist');
      cy.contains('Transportation and Transit (TRAN)').should('exist');
      cy.contains('Water, Land and Resource Stewardship (WLRS)').should('exist');
      cy.contains('Agriculture and Food (AF)').click();
      //Update form settings
      cy.get('[data-test="canEditForm"]').click();
      //Publish the form
      cy.get('[data-cy="formPublishedSwitch"] > .v-input__control > .v-selection-control > .v-label > span').click();
      cy.get('span').contains('Publish Version 1');
      cy.contains('Continue').should('be.visible');
      cy.contains('Continue').trigger('click');
        //Delete form after test run
      cy.get(':nth-child(5) > .v-btn > .v-btn__content > .mdi-delete').click();
      cy.get('[data-test="continue-btn-continue"]').click();    
}); 
it("Validate admin tab", () => {
      cy.wait(5000);
      cy.get('[data-cy="admin"]').click({ force: true });
      cy.get('[value="developer"] > .v-btn__content').should('exist');
      cy.get('[value="forms"] > .v-btn__content').should('exist');
      cy.get('[value="users"] > .v-btn__content').should('exist');
      cy.get('[value="apis"] > .v-btn__content').should('exist');
      cy.get('[value="infoLinks"] > .v-btn__content').should('exist');
      cy.get('[value="dashboard"] > .v-btn__content').should('exist');
      //Logout after test run
      cy.get('#logoutButton > .v-btn__content > span').click();
});  
=======
  });
  it('Validate Ministry list', () => {
    cy.viewport(1000, 1100);
    cy.wait(2000);
      //Edit the form settings
    cy.get(':nth-child(1) > .v-expansion-panel > .v-expansion-panel-title > .v-expansion-panel-title__overlay').click();
    cy.get('[lang="en"] > .v-btn > .v-btn__content > .mdi-pencil').click();
    cy.wait(2000);
    // Verfiy Ministry/Organization List
    cy.get('.v-row > :nth-child(1) > .v-input > .v-input__control > .v-field > .v-field__append-inner').click();
    cy.contains("Citizens' Services (CITZ)").should('exist');
    cy.contains('Agriculture and Food (AF)').should('exist');
    cy.contains('Attorney General (AG)').should('exist');
    cy.contains('Crown Agencies and Board Resourcing Office (CABRO)').should('exist');
    cy.contains('Compliance & Enforcement Collaborative (CEC)').should('exist');
    cy.contains('Corporate Information and Records Management Office (CIRMO)').should('exist');
    cy.contains('Elections BC(EBC)').should('exist');
    cy.contains('Education and Child Care (ECC)').should('exist');
    cy.contains('Emergency Management and Climate Readiness (EMCR)').should('exist');
    cy.contains('Environment and Parks (ENV)').should('exist');
    cy.contains('Finance (FIN)').should('exist');
    cy.contains('Forests (FOR)').should('exist');
    cy.contains('Government Communications and Public Engagement (GCPE)').should('exist');
    cy.contains('Housing and Municipal Affairs (HMA)').should('exist');
    cy.contains('Health (HLTH)').should('exist');
    cy.contains('Intergovernmental Relations Secretariat (IGRS)').should('exist');
    cy.contains('Ministry of Infrastructure (INFR)').should('exist');
    cy.contains('Indigenous Relations & Reconciliation (IRR)').should('exist');
    cy.contains('Jobs, Economic Development and Innovation (JEDI)').should('exist');
    cy.contains('Labour (LBR)').should('exist');
    cy.contains('Children and Family Development (MCF)').should('exist');
    cy.contains('Mining and Critical Materials (MCM)').should('exist');
    cy.contains('Office of the Comptroller General (OCG)').should('exist');
    cy.contains('Office of the Chief Information Officer (OCIO)').should('exist');
    cy.contains('Office of the Premier (PREM)').should('exist');
    cy.contains('BC Public Service Agency (PSA)').should('exist');
    cy.contains("Public Sector Employers' Council Secretariat (PSECS)").should('exist');
    cy.contains('Post-Secondary Education and Future Skills (PSFS)').should('exist');
    cy.contains('Public Safety and Solicitor General (PSSG)').should('exist');
    cy.contains('Provincial Treasury (PT)').should('exist');
    cy.contains('Social Development and Poverty Reduction (SDPR)').should('exist');
    cy.contains('Tourism, Arts, Culture and Sport (TACS)').should('exist');
    cy.contains('Treasury Board Staff (TB)').should('exist');
    cy.contains('Transportation and Transit (TRAN)').should('exist');
    cy.contains('Water, Land and Resource Stewardship (WLRS)').should('exist');
    cy.contains('Agriculture and Food (AF)').click();
    //Update form settings
    cy.get('[data-test="canEditForm"]').click();
    //Publish the form
    cy.get('[data-cy="formPublishedSwitch"] > .v-input__control > .v-selection-control > .v-label > span').click();
    cy.get('span').contains('Publish Version 1');
    cy.contains('Continue').should('be.visible');
    cy.contains('Continue').trigger('click');
      //Delete form after test run
    cy.get(':nth-child(5) > .v-btn > .v-btn__content > .mdi-delete').click();
    cy.get('[data-test="continue-btn-continue"]').click();
    
  }); 
  it("Validate admin tab", () => {
    cy.wait(5000);
    cy.get('[data-cy="admin"]').click({ force: true });
    cy.get('[value="developer"] > .v-btn__content').should('exist');
    cy.get('[value="forms"] > .v-btn__content').should('exist');
    cy.get('[value="users"] > .v-btn__content').should('exist');
    cy.get('[value="apis"] > .v-btn__content').should('exist');
    cy.get('[value="infoLinks"] > .v-btn__content').should('exist');
    cy.get('[value="dashboard"] > .v-btn__content').should('exist');
    //Logout after test run
    cy.get('#logoutButton > .v-btn__content > span').click();

  });  
>>>>>>> fc9680ba
});<|MERGE_RESOLUTION|>--- conflicted
+++ resolved
@@ -4,123 +4,26 @@
 const depEnv = Cypress.env('depEnv');
 
 Cypress.Commands.add('waitForLoad', () => {
-  const loaderTimeout = 80000;
+  const loaderTimeout = 60000;
 
   cy.get('.nprogress-busy', { timeout: loaderTimeout }).should('not.exist');
 });
 
 describe('Form Designer', () => {
 
+  beforeEach(()=>{
+    
     cy.on('uncaught:exception', (err, runnable) => {
       // Form.io throws an uncaught exception for missing projectid
       // Cypress catches it as undefined: undefined so we can't get the text
       console.log(err);
       return false;
     });
-it('Visits the form settings page', () => {
-       
-  cy.viewport(1000, 1100);
-  cy.waitForLoad();
-  formsettings();
-});
-  // Form design page for Field set components
-it('Checks Content', () => {
-
-  cy.viewport(1000, 1800);
-  cy.get('button').contains('Advanced Layout').click();
-  cy.get('div.formio-builder-form').then($el => {
-    const coords = $el[0].getBoundingClientRect();
-    cy.get('span.btn').contains('Content')
+  });
+  it('Visits the form settings page', () => {
     
-    .trigger('mousedown', { which: 1}, { force: true })
-    .trigger('mousemove', coords.x, -300, { force: true })
-    //.trigger('mousemove', coords.y, -50, { force: true })
-    .trigger('mouseup', { force: true });
+    cy.viewport(1000, 1100);
     cy.waitForLoad();
-<<<<<<< HEAD
-    cy.get('button').contains('Save').click();
-    });
-});
-it('Checks the well', () => {
-cy.viewport(1000, 1800);
-cy.waitForLoad();
-// using Advance Layout components
-cy.get('button').contains('Advanced Layout').click();
-
-cy.waitForLoad();
-cy.get('div.formio-builder-form').then($el => {
-      const coords = $el[0].getBoundingClientRect();
-      cy.get('span.btn').contains('Well')
-      
-      .trigger('mousedown', { which: 1}, { force: true })
-      .trigger('mousemove', coords.x, -500, { force: true })
-      //.trigger('mousemove', coords.y, -50, { force: true })
-      .trigger('mouseup', { force: true });
-      cy.wait(2000);
-      cy.get('input[name="data[label]"]').clear().type('Application');
-      cy.get('button').contains('Save').click();
-});
-
-});
-it('Checks the Button', () => {
-    cy.viewport(1000, 1800);
-    cy.wait(2000);
-    cy.get('button').contains('Advanced Fields').click();
-    cy.get('button').contains('Advanced Fields').click();
-    cy.waitForLoad();
-    cy.get('div.formio-builder-form').then($el => {
-        const coords = $el[0].getBoundingClientRect();
-        cy.waitForLoad();
-        cy.get('span.btn').contains('Button')
-        .trigger('mousedown', { which: 1}, { force: true })
-        .trigger('mousemove', coords.x, -700, { force: true })
-        .trigger('mouseup', { force: true });
-        cy.wait(2000);
-        cy.get('input[name="data[label]"]').clear().type('Submit');
-        cy.get('button').contains('Save').click();
-    });
-});
-it('Checks the Survey', () => {
-    cy.viewport(1000, 1800);
-    cy.wait(2000);
-    cy.get('button').contains('Advanced Fields').click();
-    cy.get('button').contains('Advanced Fields').click();
-    cy.waitForLoad();
-    cy.get('div.formio-builder-form').then($el => {
-        const coords = $el[0].getBoundingClientRect();
-        cy.waitForLoad();
-        cy.get('span.btn').contains('Survey')
-        .trigger('mousedown', { which: 1}, { force: true })
-        .trigger('mousemove', coords.x, -700, { force: true })
-        .trigger('mouseup', { force: true });
-        cy.wait(2000);
-        cy.get(':nth-child(2) > .nav-link').click();
-        cy.get('input[name="data[questions][0][label]"]').click();
-        cy.get('input[name="data[questions][0][label]"]').type('Male');
-        cy.get('button[ref="datagrid-questions-addRow"]').click();
-        cy.get('input[name="data[questions][1][label]"]').click();
-        cy.get('input[name="data[questions][1][label]"]').type('Female');
-        cy.get('button').contains('Save').click();
-    });
-});
-it('Checks the Signature', () => {
-    cy.viewport(1000, 1800);
-    cy.wait(2000);
-    cy.get('button').contains('Advanced Fields').click();
-    cy.get('button').contains('Advanced Fields').click();
-    cy.waitForLoad();
-    cy.get('div.formio-builder-form').then($el => {
-        const coords = $el[0].getBoundingClientRect();
-        cy.waitForLoad();
-        cy.get('span.btn').contains('Signature')
-        .trigger('mousedown', { which: 1}, { force: true })
-        .trigger('mousemove', coords.x, -700, { force: true })
-        .trigger('mouseup', { force: true });
-        cy.wait(2000);
-        cy.get('button').contains('Save').click();
-    });
-    // Form saving
-=======
     formsettings();
   });  
 // Publish a simple form with Hidden component
@@ -141,101 +44,19 @@
     });
     cy.wait(2000);
   // Form saving
->>>>>>> fc9680ba
     let savedButton = cy.get('[data-cy=saveButton]');
     expect(savedButton).to.not.be.null;
     savedButton.trigger('click');
     cy.wait(2000);
-    // Filter the newly created form
-   cy.location('search').then(search => {
+  // Filter the newly created form
+    cy.location('search').then(search => {
+      //let pathName = fullUrl.pathname
     let arr = search.split('=');
     let arrayValues = arr[1].split('&');
     cy.log(arrayValues[0]);
-    let dval=arr[2].split('&');
-    cy.log(dval);
-    // Form preview
-    cy.visit(`/${depEnv}/form/preview?f=${arrayValues[0]}&d=${dval[0]}`);
-    cy.wait(2000);
-    //Verify added components presence in the form
-    cy.get('.v-skeleton-loader > .v-container').should('be.visible');
-    cy.get('.card').should('be.visible');
-    cy.get('button[name="data[simplebuttonadvanced1]"]').should('be.visible');
-    cy.get('label').contains('Survey').should('be.visible');
-    cy.get('.signature-pad-canvas').should('be.visible');
     cy.visit(`/${depEnv}/form/manage?f=${arrayValues[0]}`);
     cy.wait(2000);
     });
-<<<<<<< HEAD
-});
-it('Validate Ministry list', () => {
-      cy.viewport(1000, 1100);
-      cy.wait(2000);
-        //Edit the form settings
-      cy.get(':nth-child(1) > .v-expansion-panel > .v-expansion-panel-title > .v-expansion-panel-title__overlay').click();
-      cy.get('[lang="en"] > .v-btn > .v-btn__content > .mdi-pencil').click();
-      cy.wait(2000);
-      // Verfiy Ministry/Organization List
-      cy.get('.v-row > :nth-child(1) > .v-input > .v-input__control > .v-field > .v-field__append-inner').click();
-      cy.contains("Citizens' Services (CITZ)").should('exist');
-      cy.contains('Agriculture and Food (AF)').should('exist');
-      cy.contains('Attorney General (AG)').should('exist');
-      cy.contains('Crown Agencies and Board Resourcing Office (CABRO)').should('exist');
-      cy.contains('Compliance & Enforcement Collaborative (CEC)').should('exist');
-      cy.contains('Corporate Information and Records Management Office (CIRMO)').should('exist');
-      cy.contains('Elections BC(EBC)').should('exist');
-      cy.contains('Education and Child Care (ECC)').should('exist');
-      cy.contains('Emergency Management and Climate Readiness (EMCR)').should('exist');
-      cy.contains('Environment and Parks (ENV)').should('exist');
-      cy.contains('Finance (FIN)').should('exist');
-      cy.contains('Forests (FOR)').should('exist');
-      cy.contains('Government Communications and Public Engagement (GCPE)').should('exist');
-      cy.contains('Housing and Municipal Affairs (HMA)').should('exist');
-      cy.contains('Health (HLTH)').should('exist');
-      cy.contains('Intergovernmental Relations Secretariat (IGRS)').should('exist');
-      cy.contains('Ministry of Infrastructure (INFR)').should('exist');
-      cy.contains('Indigenous Relations & Reconciliation (IRR)').should('exist');
-      cy.contains('Jobs, Economic Development and Innovation (JEDI)').should('exist');
-      cy.contains('Labour (LBR)').should('exist');
-      cy.contains('Children and Family Development (MCF)').should('exist');
-      cy.contains('Mining and Critical Materials (MCM)').should('exist');
-      cy.contains('Office of the Comptroller General (OCG)').should('exist');
-      cy.contains('Office of the Chief Information Officer (OCIO)').should('exist');
-      cy.contains('Office of the Premier (PREM)').should('exist');
-      cy.contains('BC Public Service Agency (PSA)').should('exist');
-      cy.contains("Public Sector Employers' Council Secretariat (PSECS)").should('exist');
-      cy.contains('Post-Secondary Education and Future Skills (PSFS)').should('exist');
-      cy.contains('Public Safety and Solicitor General (PSSG)').should('exist');
-      cy.contains('Provincial Treasury (PT)').should('exist');
-      cy.contains('Social Development and Poverty Reduction (SDPR)').should('exist');
-      cy.contains('Tourism, Arts, Culture and Sport (TACS)').should('exist');
-      cy.contains('Treasury Board Staff (TB)').should('exist');
-      cy.contains('Transportation and Transit (TRAN)').should('exist');
-      cy.contains('Water, Land and Resource Stewardship (WLRS)').should('exist');
-      cy.contains('Agriculture and Food (AF)').click();
-      //Update form settings
-      cy.get('[data-test="canEditForm"]').click();
-      //Publish the form
-      cy.get('[data-cy="formPublishedSwitch"] > .v-input__control > .v-selection-control > .v-label > span').click();
-      cy.get('span').contains('Publish Version 1');
-      cy.contains('Continue').should('be.visible');
-      cy.contains('Continue').trigger('click');
-        //Delete form after test run
-      cy.get(':nth-child(5) > .v-btn > .v-btn__content > .mdi-delete').click();
-      cy.get('[data-test="continue-btn-continue"]').click();    
-}); 
-it("Validate admin tab", () => {
-      cy.wait(5000);
-      cy.get('[data-cy="admin"]').click({ force: true });
-      cy.get('[value="developer"] > .v-btn__content').should('exist');
-      cy.get('[value="forms"] > .v-btn__content').should('exist');
-      cy.get('[value="users"] > .v-btn__content').should('exist');
-      cy.get('[value="apis"] > .v-btn__content').should('exist');
-      cy.get('[value="infoLinks"] > .v-btn__content').should('exist');
-      cy.get('[value="dashboard"] > .v-btn__content').should('exist');
-      //Logout after test run
-      cy.get('#logoutButton > .v-btn__content > span').click();
-});  
-=======
   });
   it('Validate Ministry list', () => {
     cy.viewport(1000, 1100);
@@ -307,5 +128,4 @@
     cy.get('#logoutButton > .v-btn__content > span').click();
 
   });  
->>>>>>> fc9680ba
 });