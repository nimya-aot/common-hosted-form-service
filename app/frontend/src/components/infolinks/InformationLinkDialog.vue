<template>
  <v-row justify="center" class="mb-5" >
    <v-dialog
      v-model="dialog"
      width="70%"
      @click:outside="onCloseDialog"
    >
      <v-card>
        <v-container>
          <v-row>
            <v-col>
              <span class="text-h5" style="font-weight:bold;">Component Information Link</span>
            </v-col>
          </v-row>
          <v-row v-if="this.linkError">
            <v-col>
              <div style="margin:0px; padding:0px" v-text="'Learn More Link field cannot be empty.'" class="red--text"/>
            </v-col>
          </v-row>
          <v-row class="mt-5" no-gutters>
            <span class="text-decoration-underline mr-2 blackColorWrapper">
              Component Name:
            </span>
            <span v-text="componentName_" class="blueColorWrapper"/>
          </v-row>
          <v-row class="mt-1" no-gutters>
            <v-col>
              <div class="d-flex flex-row align-center">
                <p class="mr-2 mt-2 text-decoration-underline blueColorWrapper">
                  Learn More Link:
                </p>
                <v-col cols="5">
                  <v-text-field
                    dense
                    enable
                    style="width:100%;"
                    v-model="moreHelpInfoLink"
                    flat
                    :disabled="!isLinkEnabled"
                    :value="moreHelpInfoLink"
                    data-cy="more_help_info_link_text_field"
                    class="text-style"
                    color="#1A5A96"
                  >
                    {{moreHelpInfoLink}}
                  </v-text-field>
                </v-col>
                <v-checkbox
                  v-model="isLinkEnabled"
                  class="checkbox_data_cy"
                >
                  <template v-slot:label>
                    <span class="v-label">{{!isLinkEnabled?'Click to enable link':'Click to disable link'}}</span>
                  </template>
                </v-checkbox>
              </div>
            </v-col>
          </v-row>

          <v-row no-gutters>
            <v-col
              cols="12"
              sm="12"
              md="12"
              class="mb-2 blackColorWrapper"
            >
              Description
            </v-col>
            <v-col
              cols="12"
              sm="12"
              md="12"
            >
              <v-textarea
                clear-icon="mdi-close-circle"
                v-model="description"
                outlined
                hide-details
                clearable
                data-cy="more_help_info_link_text_area"
                value="description"
                class="text-style"
              ></v-textarea>
            </v-col>
          </v-row>
          <v-row class="mt-2 " no-gutters>
            <v-col>
              <div class="d-flex align-center">
                <font-awesome-icon icon="fa-solid fa-cloud-arrow-up" size="xl" color='#1A5A96' class="mr-1 mt-2"/>
                <v-col>
                  <v-file-input
                    style="width:50%;"
                    :prepend-icon="null"
                    show-size
                    counter
                    accept="image/*"
                    :label="imagePlaceholder?imagePlaceholder:'Image Upload:'"
                    class="file_upload_data-cy"
                    @change="selectImage"
                  ></v-file-input>
                </v-col>
              </div>
            </v-col>
          </v-row>
          <v-row class="mt-10" >
            <v-col>
              <div class="d-flex flex-row justify-space-between align-end">
                <div>
                  <v-btn
                    class="mr-4 saveButtonWrapper"
                    @click="submit"
                    data-cy="more_help_info_link_save_button"
                  >
                    Save
                  </v-btn>
                  <v-btn
                    class="cancelButtonWrapper"
                    @click="onCloseDialog"
                    data-cy="more_help_info_link_cancel_button"
                  >
                    Cancel
                  </v-btn>
                </div>
                <div class="d-flex flex-row align-end versionLabel">
                  <div class="mr-3">
                    <span class="font-weight-bold" style="color: #313132;">Current: </span>
                    <span style="color: #1A5A96;"> - </span>
<<<<<<< HEAD
                    <span style="color: #1A5A96;" class=" font-weight-medium active" :class="(currentVersion)===1?'disabled':''" @click="getCurrentVersion()">{{currentVersion}} </span>
=======
                    <span style="color: #1A5A96;" class=" font-weight-medium active" :class="(version)===0?'disabled':''" @click="getCurrentVersion()">{{currentVersion}} </span>
>>>>>>> ae3283ff
                  </div>
                  <div>
                    <span style="color: #707070C1;">Previous: </span>
                    <span style="color: #1A5A96;"> - </span>
<<<<<<< HEAD
                    <span style="color: #1A5A96;" class=" font-weight-medium active" :class="(previousVersion)===0?'disabled':''" @click="getPreviousVersion()">{{previousVersion}}
=======
                    <span style="color: #1A5A96;" class=" font-weight-medium active" :class="(version)===0?'disabled':''" @click="getPreviousVersion()">{{previousVersion}}
>>>>>>> ae3283ff
                    </span>
                  </div>
                </div>
              </div>
            </v-col>
          </v-row>
        </v-container>
      </v-card>
    </v-dialog>
  </v-row>
</template>

<script>

import { faCloudArrowUp } from '@fortawesome/free-solid-svg-icons';
import { library } from '@fortawesome/fontawesome-svg-core';
library.add(faCloudArrowUp);

import { mapActions,mapGetters } from 'vuex';


export default {
  name:'InformationLinkDialog',
  data() {
    return {
      errors: [],
      componentName_:this.component&&this.component.componentName?this.component.componentName:this.componentName,
      description:this.component&&this.component.description?this.component.description:'',
      moreHelpInfoLink:this.component&&this.component.externalLink?this.component.externalLink:'',
      isLinkEnabled:this.component&&this.component.isLinkEnabled?this.component.isLinkEnabled:false,
      dialog: this.showDialog,
      color1:'#1A5A96',
      image:'',
      imageName:this.component&&this.component.imageName?this.component.imageName:'',
      imagePlaceholder:this.component&&this.component.imageName?this.component.imageName:undefined,
      linkError:false
    };
  },
  props: {
    showDialog:{ type: Boolean, required: true },
    component:{ type: Object },
    componentName:{type:String,require:true,default:''},
    groupName:{type:String,require:true}
  },
  methods:{
    ...mapActions('admin', ['addFCProactiveHelp','uploadFCProactiveHelpImage','getEachFCProactiveHelpVersion']),
    onCloseDialog() {
      this.resetDialog();
      this.$emit('close-dialog');
    },
    async getPreviousVersion() {
      await this.getEachFCProactiveHelpVersion({componentName:this.componentName_, version:this.previousVersion});

      if(this.fcProactiveHelpVersion) {
        this.componentName_=this.fcProactiveHelpVersion.componentName;
        this.description=this.fcProactiveHelpVersion.description;
        this.moreHelpInfoLink=this.fcProactiveHelpVersion.externalLink;
        this.isLinkEnabled=this.fcProactiveHelpVersion.isLinkEnabled;
        this.imagePlaceholder=this.fcProactiveHelpVersion.imageName;
      }
    },
    getCurrentVersion() {
      if(this.component){
        this.componentName_=this.component.componentName;
        this.description=this.component.description;
        this.moreHelpInfoLink=this.component.externalLink;
        this.isLinkEnabled=this.component.isLinkEnabled;
        this.imagePlaceholder=this.component.imageName;
      }
    },
    validateLinkUrl() {
      let error = false;
      this.linkError=false;
      if(this.isLinkEnabled && this.moreHelpInfoLink==='') {
        error=true;
        this.linkError=true;
      }
      return error;
    },
    async selectImage(image) {
      const reader = new FileReader();
      reader.onload=async(e)=> {
        this.image=e.target.result;
        this.imageName=image.name;
        //await this.uploadFormComponentsHelpInfoImage({componentName:this.componentName_,image:this.image});
      };
      if(image) {
        await reader.readAsDataURL(image);
      }
    },
    submit() {
      if(!this.validateLinkUrl()) {
        this.imageName = (this.image!=='')?this.imageName:'';
        this.moreHelpInfoLink= !this.isLinkEnabled?'':this.moreHelpInfoLink;
<<<<<<< HEAD
        this.addFCProactiveHelp({componentName:this.componentName_,image:this.image,externalLink:this.moreHelpInfoLink,version:this.currentVersion,
=======
        this.addFCProactiveHelp({componentName:this.componentName_,image:this.image,externalLink:this.moreHelpInfoLink,version:this.version+1,
>>>>>>> ae3283ff
          groupName:this.groupName,description:this.description,status:this.component&&this.component.status?this.component.status:false,
          isLinkEnabled:this.isLinkEnabled, imageName:this.imageName});
        this.onCloseDialog();
      }

    },
    resetDialog() {
      this.componentName_='';
      this.moreHelpInfoLink='';
      this.isLinkEnabled= false;
      this.image='';
      this.imageName='';
      this.imagePlaceholder=undefined;
      this.linkError=false;
      this.description='';
      this.link='';
    },

  },
  watch: {
    showDialog() {
      this.dialog = this.showDialog;
    },
    componentName() {
      this.componentName_=this.componentName;
    }
  },
  computed: {
    ...mapGetters('admin',['fcHelpInfoImageUpload','fcProactiveHelpVersion']),
<<<<<<< HEAD
    currentVersion() {
      if(this.component) return this.component.version+1;
      return 1;
    },
    previousVersion() {
      if(this.component && this.component.version>0) return parseInt(this.component.version);
=======
    version() {
      if(this.component) return this.component.version;
>>>>>>> ae3283ff
      return 0;
    },
    currentVersion() {
      if(this.component) return this.component.version;
      return 0;
    },
    previousVersion() {
      if(this.component && this.component.version>0) return parseInt(this.component.version)-1;
      return 0;
    }
  }
};
</script>
<style lang="scss" scoped>
  .active:hover {
    text-decoration: underline !important;
    cursor:pointer !important;
  }
  .disabled {
    pointer-events: none !important;
  }
  .blueColorWrapper {
    text-align: left !important;
    font-style: normal !important;
    font-size: 18px !important;
    font-family: BCSans !important;
    font-weight: normal !important;
    letter-spacing: 0px !important;
    color: #1A5A96 !important;

    text-transform: capitalize !important;
  }
  .blackColorWrapper {
    text-align: left !important;
    text-decoration: underline !important;
    font-style: normal !important;
    font-size: 18px !important;
    font-family: BCSans !important;
    font-weight: normal !important;
    color: #313132 !important;
  }

  .v-label {
    text-align: left !important;
    text-decoration: none !important;
    font-style: normal !important;
    font-size: 16px !important;
    font-family: BCSans !important;
    font-weight: normal !important;
    color: #313132 !important;
  }

  .blackColorWrapper {
    text-align: left !important;
    text-decoration: underline !important;
    font-style: normal !important;
    font-family: BCSans !important;
    font-weight: normal !important;
    font-size: 18px !important;
    color: #313132 !important;
  }

  .versionLabel {
    font-style: normal !important;
    font-family: BCSans !important;
    font-weight: normal !important;
    font-size: 16px !important;
  }
  .v-text-field input {
    font-style: normal !important;
    font-family: BCSans !important;
    font-weight: normal !important;
    font-size: 18px !important;
    caret-color: #1A5A96 !important;
    letter-spacing: 0px !important;
    color: #1A5A96 !important;
    border-bottom:1px solid #1A5A96 !important;
  }
  .text-style textarea {
    text-align: left !important;
    font-style: normal !important;
    font-family: BCSans !important;
    font-weight: normal !important;
    font-size: 18px !important;
    letter-spacing: 0px !important;
    caret-color: #1A5A96 !important;
    color: #1A5A96 !important;
  }
  .saveButtonWrapper {
    background: #003366 0% 0% no-repeat padding-box !important;
    border: 1px solid #707070;
    border-radius: 3px;
    font-style: normal !important;
    font-family: BCSans !important;
    font-weight: bold !important;
    font-size: 18px !important;
    letter-spacing: 0px !important;
    color: #F2F2F2;
    width: 117px;
    height: 36px;
    text-transform: capitalize;
  }
  .cancelButtonWrapper {
    border: 1px solid #003366 !important;
    background: #FFFFFF 0% 0% no-repeat padding-box !important;
    border-radius: 3px !important;
    font-style: normal !important;
    font-family: BCSans !important;
    font-weight: bold !important;
    font-size: 18px !important;
    letter-spacing: 0px !important;
    color: #38598A !important;
    width: 117px !important;
    height: 36px !important;
    text-transform: capitalize !important;
  }
</style><|MERGE_RESOLUTION|>--- conflicted
+++ resolved
@@ -125,20 +125,12 @@
                   <div class="mr-3">
                     <span class="font-weight-bold" style="color: #313132;">Current: </span>
                     <span style="color: #1A5A96;"> - </span>
-<<<<<<< HEAD
                     <span style="color: #1A5A96;" class=" font-weight-medium active" :class="(currentVersion)===1?'disabled':''" @click="getCurrentVersion()">{{currentVersion}} </span>
-=======
-                    <span style="color: #1A5A96;" class=" font-weight-medium active" :class="(version)===0?'disabled':''" @click="getCurrentVersion()">{{currentVersion}} </span>
->>>>>>> ae3283ff
                   </div>
                   <div>
                     <span style="color: #707070C1;">Previous: </span>
                     <span style="color: #1A5A96;"> - </span>
-<<<<<<< HEAD
                     <span style="color: #1A5A96;" class=" font-weight-medium active" :class="(previousVersion)===0?'disabled':''" @click="getPreviousVersion()">{{previousVersion}}
-=======
-                    <span style="color: #1A5A96;" class=" font-weight-medium active" :class="(version)===0?'disabled':''" @click="getPreviousVersion()">{{previousVersion}}
->>>>>>> ae3283ff
                     </span>
                   </div>
                 </div>
@@ -233,11 +225,7 @@
       if(!this.validateLinkUrl()) {
         this.imageName = (this.image!=='')?this.imageName:'';
         this.moreHelpInfoLink= !this.isLinkEnabled?'':this.moreHelpInfoLink;
-<<<<<<< HEAD
         this.addFCProactiveHelp({componentName:this.componentName_,image:this.image,externalLink:this.moreHelpInfoLink,version:this.currentVersion,
-=======
-        this.addFCProactiveHelp({componentName:this.componentName_,image:this.image,externalLink:this.moreHelpInfoLink,version:this.version+1,
->>>>>>> ae3283ff
           groupName:this.groupName,description:this.description,status:this.component&&this.component.status?this.component.status:false,
           isLinkEnabled:this.isLinkEnabled, imageName:this.imageName});
         this.onCloseDialog();
@@ -267,27 +255,14 @@
   },
   computed: {
     ...mapGetters('admin',['fcHelpInfoImageUpload','fcProactiveHelpVersion']),
-<<<<<<< HEAD
     currentVersion() {
-      if(this.component) return this.component.version+1;
+      if(this.component) return  parseInt(this.component.version)+1;
       return 1;
     },
     previousVersion() {
       if(this.component && this.component.version>0) return parseInt(this.component.version);
-=======
-    version() {
-      if(this.component) return this.component.version;
->>>>>>> ae3283ff
       return 0;
     },
-    currentVersion() {
-      if(this.component) return this.component.version;
-      return 0;
-    },
-    previousVersion() {
-      if(this.component && this.component.version>0) return parseInt(this.component.version)-1;
-      return 0;
-    }
   }
 };
 </script>
