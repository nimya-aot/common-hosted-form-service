--- conflicted
+++ resolved
@@ -12,12 +12,9 @@
     }
     else
     {
-<<<<<<< HEAD
        
         
         
-=======
->>>>>>> 88a13906
         cy.visit(`/${depEnv}`);
         
     }
@@ -44,19 +41,12 @@
     
     cy.get(':nth-child(2) > .v-card > .v-card-text > .v-input--error > :nth-child(2)').contains('Please select 1 log-in type');
     cy.get('#input-24').click();
-<<<<<<< HEAD
     cy.get('#checkbox-25').click();// Save and Edit Drafts
     cy.get('#checkbox-28').click();//Update the status of the form
     cy.get('#checkbox-31').should('be.enabled');//Multiple draft upload
     cy.get('#checkbox-38').click();//Copy existing submission
     cy.get('#checkbox-46').should('be.enabled');//Wide form Layout
     cy.get('#checkbox-54').click();//Email notification
-=======
-    cy.get('#checkbox-25').click();
-    cy.get('#checkbox-28').click();
-    cy.get('#checkbox-38').click();
-    cy.get('#checkbox-54').click();
->>>>>>> 88a13906
     cy.get('#input-91').click();
     cy.get('#input-91').type('abc@gmail.com');
     cy.get('#input-58').click();
@@ -76,4 +66,5 @@
     cy.get('.d-flex > .v-input > .v-input__control > .v-field > .v-field__field > .v-field__input').type('test label');
     cy.get('#checkbox-80').click();
     cy.get('button').contains('Continue').click();
+
 }